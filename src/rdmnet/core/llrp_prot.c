--- conflicted
+++ resolved
@@ -299,11 +299,7 @@
   uint8_t* buf_end = cur_ptr + LLRP_MANAGER_MAX_MESSAGE_SIZE;
 
   // Pack the UDP Preamble
-<<<<<<< HEAD
-  cur_ptr += lwpa_pack_udp_preamble(cur_ptr, (size_t)(buf_end - cur_ptr));
-=======
   cur_ptr += etcpal_pack_udp_preamble(cur_ptr, (size_t)(buf_end - cur_ptr));
->>>>>>> cdf558d3
 
   EtcPalRootLayerPdu rlp;
   rlp.vector = ACN_VECTOR_ROOT_LLRP;
@@ -319,11 +315,7 @@
   }
 
   // Pack the Root Layer PDU header0
-<<<<<<< HEAD
-  cur_ptr += lwpa_pack_root_layer_header(cur_ptr, (size_t)(buf_end - cur_ptr), &rlp);
-=======
   cur_ptr += etcpal_pack_root_layer_header(cur_ptr, (size_t)(buf_end - cur_ptr), &rlp);
->>>>>>> cdf558d3
 
   // Pack the LLRP header
   cur_ptr += etcpal_pack_llrp_header(cur_ptr, rlp.datalen, VECTOR_LLRP_PROBE_REQUEST, header);
@@ -357,11 +349,7 @@
     cur_uid = cur_uid->next;
   }
 
-<<<<<<< HEAD
-  int send_res = lwpa_sendto(sock, buf, (size_t)(cur_ptr - buf), 0, ipv6 ? kLlrpIpv6RequestAddr : kLlrpIpv4RequestAddr);
-=======
   int send_res = etcpal_sendto(sock, buf, (size_t)(cur_ptr - buf), 0, ipv6 ? kLlrpIpv6RequestAddr : kLlrpIpv4RequestAddr);
->>>>>>> cdf558d3
   if (send_res >= 0)
     return kEtcPalErrOk;
   else
@@ -377,11 +365,7 @@
   uint8_t* buf_end = cur_ptr + LLRP_TARGET_MAX_MESSAGE_SIZE;
 
   // Pack the UDP Preamble
-<<<<<<< HEAD
-  cur_ptr += lwpa_pack_udp_preamble(cur_ptr, (size_t)(buf_end - cur_ptr));
-=======
   cur_ptr += etcpal_pack_udp_preamble(cur_ptr, (size_t)(buf_end - cur_ptr));
->>>>>>> cdf558d3
 
   EtcPalRootLayerPdu rlp;
   rlp.vector = ACN_VECTOR_ROOT_LLRP;
@@ -389,11 +373,7 @@
   rlp.datalen = PROBE_REPLY_RLP_DATA_SIZE;
 
   // Pack the Root Layer PDU header
-<<<<<<< HEAD
-  cur_ptr += lwpa_pack_root_layer_header(cur_ptr, (size_t)(buf_end - cur_ptr), &rlp);
-=======
   cur_ptr += etcpal_pack_root_layer_header(cur_ptr, (size_t)(buf_end - cur_ptr), &rlp);
->>>>>>> cdf558d3
 
   // Pack the LLRP header
   cur_ptr += etcpal_pack_llrp_header(cur_ptr, rlp.datalen, VECTOR_LLRP_PROBE_REPLY, header);
@@ -411,11 +391,7 @@
   cur_ptr += 6;
   *cur_ptr++ = (uint8_t)target_info->component_type;
 
-<<<<<<< HEAD
-  int send_res = lwpa_sendto(sock, buf, (size_t)(cur_ptr - buf), 0, ipv6 ? kLlrpIpv6RespAddr : kLlrpIpv4RespAddr);
-=======
   int send_res = etcpal_sendto(sock, buf, (size_t)(cur_ptr - buf), 0, ipv6 ? kLlrpIpv6RespAddr : kLlrpIpv4RespAddr);
->>>>>>> cdf558d3
   if (send_res >= 0)
     return kEtcPalErrOk;
   else
@@ -431,11 +407,7 @@
   uint8_t* buf_end = cur_ptr + LLRP_MAX_MESSAGE_SIZE;
 
   // Pack the UDP Preamble
-<<<<<<< HEAD
-  cur_ptr += lwpa_pack_udp_preamble(cur_ptr, (size_t)(buf_end - cur_ptr));
-=======
   cur_ptr += etcpal_pack_udp_preamble(cur_ptr, (size_t)(buf_end - cur_ptr));
->>>>>>> cdf558d3
 
   EtcPalRootLayerPdu rlp;
   rlp.vector = ACN_VECTOR_ROOT_LLRP;
@@ -443,11 +415,7 @@
   rlp.datalen = RDM_CMD_RLP_DATA_MIN_SIZE + rdm_msg->datalen;
 
   // Pack the Root Layer PDU header
-<<<<<<< HEAD
-  cur_ptr += lwpa_pack_root_layer_header(cur_ptr, (size_t)(buf_end - cur_ptr), &rlp);
-=======
   cur_ptr += etcpal_pack_root_layer_header(cur_ptr, (size_t)(buf_end - cur_ptr), &rlp);
->>>>>>> cdf558d3
 
   // Pack the LLRP header
   cur_ptr += etcpal_pack_llrp_header(cur_ptr, rlp.datalen, VECTOR_LLRP_RDM_CMD, header);
@@ -459,11 +427,7 @@
   memcpy(cur_ptr, rdm_msg->data, rdm_msg->datalen);
   cur_ptr += rdm_msg->datalen;
 
-<<<<<<< HEAD
-  int send_res = lwpa_sendto(sock, buf, (size_t)(cur_ptr - buf), 0, dest_addr);
-=======
   int send_res = etcpal_sendto(sock, buf, (size_t)(cur_ptr - buf), 0, dest_addr);
->>>>>>> cdf558d3
   if (send_res >= 0)
     return kEtcPalErrOk;
   else
