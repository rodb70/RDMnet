/******************************************************************************
 * Copyright 2019 ETC Inc.
 *
 * Licensed under the Apache License, Version 2.0 (the "License");
 * you may not use this file except in compliance with the License.
 * You may obtain a copy of the License at
 *
 *    http://www.apache.org/licenses/LICENSE-2.0
 *
 * Unless required by applicable law or agreed to in writing, software
 * distributed under the License is distributed on an "AS IS" BASIS,
 * WITHOUT WARRANTIES OR CONDITIONS OF ANY KIND, either express or implied.
 * See the License for the specific language governing permissions and
 * limitations under the License.
 ******************************************************************************
 * This file is a part of RDMnet. For more information, go to:
 * https://github.com/ETCLabs/RDMnet
 *****************************************************************************/

#include "rdmnet/core/broker_prot.h"

#include <string.h>
#include "etcpal/pack.h"
#include "rdmnet/core/util.h"
#include "rdmnet/private/connection.h"
#include "rdmnet/private/broker_prot.h"

/***************************** Private macros ********************************/

#define PACK_BROKER_HEADER(length, vector, buf) \
  do                                            \
  {                                             \
    (buf)[0] = 0xf0;                            \
    ACN_PDU_PACK_EXT_LEN(buf, length);          \
    etcpal_pack_u16b(&(buf)[3], vector);        \
  } while (0)

#define PACK_CLIENT_ENTRY_HEADER(length, vector, cidptr, buf) \
  do                                                          \
  {                                                           \
    (buf)[0] = 0xf0;                                          \
    ACN_PDU_PACK_EXT_LEN(buf, length);                        \
    etcpal_pack_u32b(&(buf)[3], vector);                      \
    memcpy(&(buf)[7], (cidptr)->data, ETCPAL_UUID_BYTES);     \
  } while (0)

#define RPT_CLIENT_LIST_SIZE(num_client_entries) (num_client_entries * RPT_CLIENT_ENTRY_SIZE)
#define REQUEST_DYNAMIC_UIDS_DATA_SIZE(num_requests) (num_requests * DYNAMIC_UID_REQUEST_PAIR_SIZE)
#define FETCH_UID_ASSIGNMENT_LIST_DATA_SIZE(num_uids) (num_uids * 6)
#define DYNAMIC_UID_ASSIGNMENT_LIST_DATA_SIZE(num_mappings) (num_mappings * DYNAMIC_UID_MAPPING_SIZE)

/**************************** Private variables ******************************/

// clang-format off
static const char* kRdmnetConnectStatusStrings[] =
{
  "Successful connection",
  "Broker/Client scope mismatch",
  "Broker connection capacity exceeded",
  "Duplicate UID detected",
  "Invalid client entry",
  "Invalid UID"
};
#define NUM_CONNECT_STATUS_STRINGS (sizeof(kRdmnetConnectStatusStrings) / sizeof(const char*))

static const char* kRdmnetDisconnectReasonStrings[] =
{
  "Component shutting down",
  "Component can no longer support this connection",
  "Hardware fault",
  "Software fault",
  "Software reset",
  "Incorrect scope",
  "Component reconfigured via RPT",
  "Component reconfigured via LLRP",
  "Component reconfigured by non-RDMnet method"
};
#define NUM_DISCONNECT_REASON_STRINGS (sizeof(kRdmnetDisconnectReasonStrings) / sizeof(const char*))

static const char* kRdmnetDynamicUidStatusStrings[] =
{
  "Dynamic UID fetched or assigned successfully",
  "The Dynamic UID request was malformed",
  "The requested Dynamic UID was not found",
  "This RID has already been assigned a Dynamic UID",
  "Dynamic UID capacity exhausted"
};
#define NUM_DYNAMIC_UID_STATUS_STRINGS (sizeof(kRdmnetDynamicUidStatusStrings) / sizeof(const char*))
// clang-format on

/*********************** Private function prototypes *************************/

<<<<<<< HEAD
static size_t calc_client_connect_len(const BrokerClientConnectMsg* data);
=======
static size_t calc_client_connect_len(const ClientConnectMsg* data);
static size_t calc_request_dynamic_uids_len(const DynamicUidRequestListEntry* request_list);
static size_t calc_requested_uids_len(const FetchUidAssignmentListEntry* uid_list);
static size_t calc_dynamic_uid_mapping_list_len(const DynamicUidMapping* mapping_list);
>>>>>>> af38f24b
static size_t pack_broker_header_with_rlp(const AcnRootLayerPdu* rlp, uint8_t* buf, size_t buflen, uint16_t vector);
static etcpal_error_t send_broker_header(RdmnetConnection* conn, const AcnRootLayerPdu* rlp, uint8_t* buf,
                                         size_t buflen, uint16_t vector);

/*************************** Function definitions ****************************/

/***************************** Broker PDU Header *****************************/

size_t pack_broker_header_with_rlp(const AcnRootLayerPdu* rlp, uint8_t* buf, size_t buflen, uint16_t vector)
{
  uint8_t* cur_ptr = buf;
  size_t data_size = acn_root_layer_buf_size(rlp, 1);

  if (data_size == 0)
    return 0;

  data_size = acn_pack_tcp_preamble(cur_ptr, buflen, data_size);
  if (data_size == 0)
    return 0;
  cur_ptr += data_size;
  buflen -= data_size;

  data_size = acn_pack_root_layer_header(cur_ptr, buflen, rlp);
  if (data_size == 0)
    return 0;
  cur_ptr += data_size;
  buflen -= data_size;

  PACK_BROKER_HEADER(rlp->datalen, vector, cur_ptr);
  cur_ptr += BROKER_PDU_HEADER_SIZE;
  return (size_t)(cur_ptr - buf);
}

etcpal_error_t send_broker_header(RdmnetConnection* conn, const AcnRootLayerPdu* rlp, uint8_t* buf, size_t buflen,
                                  uint16_t vector)
{
  size_t data_size = acn_root_layer_buf_size(rlp, 1);
  if (data_size == 0)
    return kEtcPalErrProtocol;

  // Pack and send the TCP preamble.
  data_size = acn_pack_tcp_preamble(buf, buflen, data_size);
  if (data_size == 0)
    return kEtcPalErrProtocol;
  int send_res = etcpal_send(conn->sock, buf, data_size, 0);
  if (send_res < 0)
    return (etcpal_error_t)send_res;

  // Pack and send the Root Layer PDU header.
  data_size = acn_pack_root_layer_header(buf, buflen, rlp);
  if (data_size == 0)
    return kEtcPalErrProtocol;
  send_res = etcpal_send(conn->sock, buf, data_size, 0);
  if (send_res < 0)
    return (etcpal_error_t)send_res;

  // Pack and send the Broker PDU header
  PACK_BROKER_HEADER(rlp->datalen, vector, buf);
  send_res = etcpal_send(conn->sock, buf, BROKER_PDU_HEADER_SIZE, 0);
  if (send_res < 0)
    return (etcpal_error_t)send_res;

  return kEtcPalErrOk;
}

/******************************* Client Connect ******************************/

size_t calc_client_connect_len(const BrokerClientConnectMsg* data)
{
  size_t res = BROKER_PDU_HEADER_SIZE + CLIENT_CONNECT_DATA_MIN_SIZE;

  if (IS_RPT_CLIENT_ENTRY(&data->client_entry))
  {
    res += RPT_CLIENT_ENTRY_DATA_SIZE;
    return res;
  }
  else if (IS_EPT_CLIENT_ENTRY(&data->client_entry))
  {
    res += (EPT_PROTOCOL_ENTRY_SIZE * GET_EPT_CLIENT_ENTRY(&data->client_entry)->num_protocols);
    return res;
  }
  else
  {
    // Should never happen
    return 0;
  }
}

etcpal_error_t send_client_connect(RdmnetConnection* conn, const BrokerClientConnectMsg* data)
{
  if (!(IS_RPT_CLIENT_ENTRY(&data->client_entry) || IS_EPT_CLIENT_ENTRY(&data->client_entry)))
  {
    return kEtcPalErrProtocol;
  }

  uint8_t buf[CLIENT_CONNECT_COMMON_FIELD_SIZE];
  AcnRootLayerPdu rlp;
  rlp.sender_cid = conn->local_cid;
  rlp.vector = ACN_VECTOR_ROOT_BROKER;
  rlp.datalen = calc_client_connect_len(data);

  etcpal_error_t res = send_broker_header(conn, &rlp, buf, CLIENT_CONNECT_COMMON_FIELD_SIZE, VECTOR_BROKER_CONNECT);
  if (res != kEtcPalErrOk)
    return res;

  // Pack and send the common fields for the Client Connect message
  uint8_t* cur_ptr = buf;
  rdmnet_safe_strncpy((char*)cur_ptr, data->scope, E133_SCOPE_STRING_PADDED_LENGTH);
  cur_ptr += E133_SCOPE_STRING_PADDED_LENGTH;
  etcpal_pack_u16b(cur_ptr, data->e133_version);
  cur_ptr += 2;
  rdmnet_safe_strncpy((char*)cur_ptr, data->search_domain, E133_DOMAIN_STRING_PADDED_LENGTH);
  cur_ptr += E133_DOMAIN_STRING_PADDED_LENGTH;
  *cur_ptr++ = data->connect_flags;
  int send_res = etcpal_send(conn->sock, buf, (size_t)(cur_ptr - buf), 0);
  if (send_res < 0)
    return (etcpal_error_t)send_res;

  // Pack and send the beginning of the Client Entry PDU
  const EtcPalUuid* cid =
      (IS_RPT_CLIENT_ENTRY(&data->client_entry) ? &(GET_RPT_CLIENT_ENTRY(&data->client_entry)->cid)
                                                : &(GET_EPT_CLIENT_ENTRY(&data->client_entry)->cid));
  PACK_CLIENT_ENTRY_HEADER(rlp.datalen - (BROKER_PDU_HEADER_SIZE + CLIENT_CONNECT_COMMON_FIELD_SIZE),
                           data->client_entry.client_protocol, cid, buf);
  send_res = etcpal_send(conn->sock, buf, CLIENT_ENTRY_HEADER_SIZE, 0);

  if (IS_RPT_CLIENT_ENTRY(&data->client_entry))
  {
    // Pack and send the RPT client entry
    const RptClientEntry* rpt_entry = GET_RPT_CLIENT_ENTRY(&data->client_entry);
    cur_ptr = buf;
<<<<<<< HEAD
    memcpy(cur_ptr, rpt_entry->cid.data, ETCPAL_UUID_BYTES);
    cur_ptr += ETCPAL_UUID_BYTES;
    etcpal_pack_u16b(cur_ptr, rpt_entry->uid.manu);
    cur_ptr += 2;
    etcpal_pack_u32b(cur_ptr, rpt_entry->uid.id);
=======
    etcpal_pack_u16b(cur_ptr, rpt_data->client_uid.manu);
    cur_ptr += 2;
    etcpal_pack_u32b(cur_ptr, rpt_data->client_uid.id);
>>>>>>> af38f24b
    cur_ptr += 4;
    *cur_ptr++ = (uint8_t)(rpt_entry->type);
    memcpy(cur_ptr, rpt_entry->binding_cid.data, ETCPAL_UUID_BYTES);
    cur_ptr += ETCPAL_UUID_BYTES;
    send_res = etcpal_send(conn->sock, buf, RPT_CLIENT_ENTRY_DATA_SIZE, 0);
    if (send_res < 0)
      return (etcpal_error_t)send_res;
  }
  else  // is EPT client entry
  {
    // Pack and send the EPT client entry
    const EptClientEntry* ept_entry = GET_EPT_CLIENT_ENTRY(&data->client_entry);
    for (const EptSubProtocol* prot = ept_entry->protocols; prot < ept_entry->protocols + ept_entry->num_protocols;
         ++prot)
    {
      cur_ptr = buf;
<<<<<<< HEAD
      etcpal_pack_u16b(cur_ptr, prot->manufacturer_id);
      cur_ptr += 2;
      etcpal_pack_u16b(cur_ptr, prot->protocol_id);
      cur_ptr += 2;
=======
      etcpal_pack_u32b(cur_ptr, prot->protocol_vector);
      cur_ptr += 4;
>>>>>>> af38f24b
      rdmnet_safe_strncpy((char*)cur_ptr, prot->protocol_string, EPT_PROTOCOL_STRING_PADDED_LENGTH);
      cur_ptr += EPT_PROTOCOL_STRING_PADDED_LENGTH;
      send_res = etcpal_send(conn->sock, buf, EPT_PROTOCOL_ENTRY_SIZE, 0);
      if (send_res < 0)
        return (etcpal_error_t)send_res;
    }
  }
  etcpal_timer_reset(&conn->send_timer);
  return kEtcPalErrOk;
}

/******************************* Connect Reply *******************************/

/*! \brief Pack a Connect Reply message into a buffer.
 *
 *  \param[out] buf Buffer into which to pack the Connect Reply message.
 *  \param[in] buflen Length in bytes of buf.
 *  \param[in] local_cid CID of the Component sending the Connect Reply message.
 *  \param[in] data Connect Reply data to pack into the data segment.
 *  \return Number of bytes packed, or 0 on error.
 */
size_t broker_pack_connect_reply(uint8_t* buf, size_t buflen, const EtcPalUuid* local_cid, const BrokerConnectReplyMsg* data)
{
  if (!buf || buflen < BROKER_CONNECT_REPLY_FULL_MSG_SIZE || !local_cid || !data)
    return 0;

  AcnRootLayerPdu rlp;
  rlp.sender_cid = *local_cid;
  rlp.vector = ACN_VECTOR_ROOT_BROKER;
  rlp.datalen = BROKER_PDU_HEADER_SIZE + BROKER_CONNECT_REPLY_DATA_SIZE;

  // Try to pack all the header data
  uint8_t* cur_ptr = buf;
  size_t data_size = pack_broker_header_with_rlp(&rlp, buf, buflen, VECTOR_BROKER_CONNECT_REPLY);
  if (data_size == 0)
    return 0;
  cur_ptr += data_size;

  /* Pack the Connect Reply data fields */
  etcpal_pack_u16b(cur_ptr, (uint16_t)(data->connect_status));
  cur_ptr += 2;
  etcpal_pack_u16b(cur_ptr, data->e133_version);
  cur_ptr += 2;
  etcpal_pack_u16b(cur_ptr, data->broker_uid.manu);
  cur_ptr += 2;
  etcpal_pack_u32b(cur_ptr, data->broker_uid.id);
  cur_ptr += 4;
  etcpal_pack_u16b(cur_ptr, data->client_uid.manu);
  cur_ptr += 2;
  etcpal_pack_u32b(cur_ptr, data->client_uid.id);
  cur_ptr += 4;

  return (size_t)(cur_ptr - buf);
}

/*! \brief Send a Connect Reply message on an RDMnet connection.
 *  \param[in] handle RDMnet connection handle on which to send the Connect Reply message.
 *  \param[in] local_cid CID of the Component sending the Connect Reply message.
 *  \param[in] data Connect Reply data.
 *  \return #kEtcPalErrOk: Send success.
 *  \return #kEtcPalErrInvalid: Invalid argument provided.
 *  \return #kEtcPalErrSys: An internal library or system call error occurred.
 *  \return Note: Other error codes might be propagated from underlying socket calls.
 */
etcpal_error_t broker_send_connect_reply(rdmnet_conn_t handle, const EtcPalUuid* local_cid, const BrokerConnectReplyMsg* data)
{
  if (!local_cid || !data)
    return kEtcPalErrInvalid;

  AcnRootLayerPdu rlp;
  rlp.sender_cid = *local_cid;
  rlp.vector = ACN_VECTOR_ROOT_BROKER;
  rlp.datalen = BROKER_PDU_HEADER_SIZE + BROKER_CONNECT_REPLY_DATA_SIZE;

  RdmnetConnection* conn;
  etcpal_error_t res = rdmnet_start_message(handle, &conn);
  if (res != kEtcPalErrOk)
    return res;

  uint8_t buf[ACN_RLP_HEADER_SIZE_EXT_LEN];
  res = send_broker_header(conn, &rlp, buf, ACN_RLP_HEADER_SIZE_EXT_LEN, VECTOR_BROKER_CONNECT_REPLY);
  if (res != kEtcPalErrOk)
  {
    rdmnet_end_message(conn);
    return res;
  }

  // Pack and send the Connect Reply data fields
  uint8_t* cur_ptr = buf;
  etcpal_pack_u16b(cur_ptr, (uint16_t)(data->connect_status));
  cur_ptr += 2;
  etcpal_pack_u16b(cur_ptr, data->e133_version);
  cur_ptr += 2;
  etcpal_pack_u16b(cur_ptr, data->broker_uid.manu);
  cur_ptr += 2;
  etcpal_pack_u32b(cur_ptr, data->broker_uid.id);
  cur_ptr += 4;
  etcpal_pack_u16b(cur_ptr, data->client_uid.manu);
  cur_ptr += 2;
  etcpal_pack_u32b(cur_ptr, data->client_uid.id);
  cur_ptr += 4;

  int send_res = etcpal_send(conn->sock, buf, (size_t)(cur_ptr - buf), 0);
  if (send_res < 0)
  {
    rdmnet_end_message(conn);
    return (etcpal_error_t)send_res;
  }

  return rdmnet_end_message(conn);
}

/***************************** Fetch Client List *****************************/

/*!
 * \brief Send a Fetch Client List message on an RDMnet connection.
 * \param[in] handle RDMnet connection handle on which to send the Fetch Client List message.
 * \param[in] local_cid CID of the Component sending the Fetch Client List message.
 * \return #kEtcPalErrOk: Send success.
 * \return #kEtcPalErrInvalid: Invalid argument provided.
 * \return #kEtcPalErrSys: An internal library or system call error occurred.
 * \return Note: Other error codes might be propagated from underlying socket calls.
 */
etcpal_error_t broker_send_fetch_client_list(rdmnet_conn_t handle, const EtcPalUuid* local_cid)
{
  if (!local_cid)
    return kEtcPalErrInvalid;

  AcnRootLayerPdu rlp;
  rlp.sender_cid = *local_cid;
  rlp.vector = ACN_VECTOR_ROOT_BROKER;
  rlp.datalen = BROKER_PDU_HEADER_SIZE;

  RdmnetConnection* conn;
  etcpal_error_t res = rdmnet_start_message(handle, &conn);
  if (res != kEtcPalErrOk)
    return res;

  uint8_t buf[ACN_RLP_HEADER_SIZE_EXT_LEN];
  res = send_broker_header(conn, &rlp, buf, ACN_RLP_HEADER_SIZE_EXT_LEN, VECTOR_BROKER_FETCH_CLIENT_LIST);
  if (res != kEtcPalErrOk)
    return res;

  return rdmnet_end_message(conn);
}

/**************************** Client List Messages ***************************/

/*!
 * \brief Get the packed buffer size for a given RPT Client List.
 * \param[in] num_client_entries Number of entries in the RPT Client List.
 * \return Required buffer size.
 */
size_t broker_get_rpt_client_list_buffer_size(size_t num_client_entries)
{
  return (BROKER_PDU_FULL_HEADER_SIZE + RPT_CLIENT_LIST_SIZE(num_client_entries));
}

/*!
 * \brief Pack a Client List message containing RPT Client Entries into a buffer.
 *
 * Multiple types of Broker messages can contain an RPT Client List; indicate which type this
 * should be with the vector field. Valid values are VECTOR_BROKER_CONNECTED_CLIENT_LIST,
 * VECTOR_BROKER_CLIENT_ADD, VECTOR_BROKER_CLIENT_REMOVE and VECTOR_BROKER_CLIENT_ENTRY_CHANGE.
 *
 * \param[out] buf Buffer into which to pack the Client List message.
 * \param[in] buflen Length in bytes of buf.
 * \param[in] local_cid CID of the Component sending the Client List message.
 * \param[in] vector Which type of Client List message this is.
 * \param[in] client_entries Array of RPT Client Entries to pack into the data segment.
 * \param[in] num_client_entries Size of client_entries array.
 * \return Number of bytes packed, or 0 on error.
 */
size_t broker_pack_rpt_client_list(uint8_t* buf, size_t buflen, const EtcPalUuid* local_cid, uint16_t vector,
                            const RptClientEntry* client_entries, size_t num_client_entries)
{
  if (!buf || buflen < BROKER_PDU_FULL_HEADER_SIZE || !local_cid || !client_entries || num_client_entries == 0 ||
      (vector != VECTOR_BROKER_CONNECTED_CLIENT_LIST && vector != VECTOR_BROKER_CLIENT_ADD &&
       vector != VECTOR_BROKER_CLIENT_REMOVE && vector != VECTOR_BROKER_CLIENT_ENTRY_CHANGE))
  {
    return 0;
  }

  AcnRootLayerPdu rlp;
  rlp.sender_cid = *local_cid;
  rlp.vector = ACN_VECTOR_ROOT_BROKER;
  rlp.datalen = BROKER_PDU_HEADER_SIZE + RPT_CLIENT_LIST_SIZE(num_client_entries);

  uint8_t* cur_ptr = buf;
  uint8_t* buf_end = buf + buflen;

  // Try to pack all the header data
  size_t data_size = pack_broker_header_with_rlp(&rlp, buf, buflen, vector);
  if (data_size == 0)
    return 0;
  cur_ptr += data_size;

  for (const RptClientEntry* cur_entry = client_entries; cur_entry < client_entries + num_client_entries; ++cur_entry)
  {
    // Check bounds
    if (cur_ptr + RPT_CLIENT_ENTRY_SIZE > buf_end)
      return 0;

    // Pack the common client entry fields.
    *cur_ptr = 0xf0;
    ACN_PDU_PACK_EXT_LEN(cur_ptr, RPT_CLIENT_ENTRY_SIZE);
    cur_ptr += 3;
<<<<<<< HEAD
    etcpal_pack_u32b(cur_ptr, E133_CLIENT_PROTOCOL_RPT);
=======
    etcpal_pack_u32b(cur_ptr, cur_entry->client_protocol);
>>>>>>> af38f24b
    cur_ptr += 4;
    memcpy(cur_ptr, cur_entry->cid.data, ETCPAL_UUID_BYTES);
    cur_ptr += ETCPAL_UUID_BYTES;

<<<<<<< HEAD
    // Pack the RPT Client Entry data
    etcpal_pack_u16b(cur_ptr, cur_entry->uid.manu);
    cur_ptr += 2;
    etcpal_pack_u32b(cur_ptr, cur_entry->uid.id);
    cur_ptr += 4;
    *cur_ptr++ = (uint8_t)(cur_entry->type);
    memcpy(cur_ptr, cur_entry->binding_cid.data, ETCPAL_UUID_BYTES);
    cur_ptr += ETCPAL_UUID_BYTES;
=======
    if (cur_entry->client_protocol == E133_CLIENT_PROTOCOL_RPT)
    {
      const ClientEntryDataRpt* rpt_data = GET_RPT_CLIENT_ENTRY_DATA(cur_entry);

      // Check bounds.
      if (cur_ptr + RPT_CLIENT_ENTRY_DATA_SIZE > buf_end)
        return 0;

      // Pack the RPT Client Entry data
      etcpal_pack_u16b(cur_ptr, rpt_data->client_uid.manu);
      cur_ptr += 2;
      etcpal_pack_u32b(cur_ptr, rpt_data->client_uid.id);
      cur_ptr += 4;
      *cur_ptr++ = (uint8_t)(rpt_data->client_type);
      memcpy(cur_ptr, rpt_data->binding_cid.data, ETCPAL_UUID_BYTES);
      cur_ptr += ETCPAL_UUID_BYTES;
    }
    else
    {
      // TODO EPT
      return 0;
    }
>>>>>>> af38f24b
  }
  return (size_t)(cur_ptr - buf);
}

/*!
 * \brief Pack a Client List message containing EPT Client Entries into a buffer.
 *
 * Multiple types of Broker messages can contain an EPT Client List; indicate which type this
 * should be with the vector field. Valid values are VECTOR_BROKER_CONNECTED_CLIENT_LIST,
 * VECTOR_BROKER_CLIENT_ADD, VECTOR_BROKER_CLIENT_REMOVE and VECTOR_BROKER_CLIENT_ENTRY_CHANGE.
 *
 * \param[out] buf Buffer into which to pack the Client List message.
 * \param[in] buflen Length in bytes of buf.
 * \param[in] local_cid CID of the Component sending the Client List message.
 * \param[in] vector Which type of Client List message this is.
 * \param[in] client_entries Array of EPT Client Entries to pack into the data segment.
 * \param[in] num_client_entries Size of client_entries array.
 * \return Number of bytes packed, or 0 on error.
 */
size_t broker_pack_ept_client_list(uint8_t* buf, size_t buflen, const EtcPalUuid* local_cid, uint16_t vector,
                            const EptClientEntry* client_entries, size_t num_client_entries)
{
  RDMNET_UNUSED_ARG(buf);
  RDMNET_UNUSED_ARG(buflen);
  RDMNET_UNUSED_ARG(local_cid);
  RDMNET_UNUSED_ARG(vector);
  RDMNET_UNUSED_ARG(client_entries);
  RDMNET_UNUSED_ARG(num_client_entries);
  // TODO
  return 0;
}

/**************************** Request Dynamic UIDs ***************************/

/*!
 * \brief Send a Request Dynamic UID Assignment message on an RDMnet connection.
 * \param[in] handle RDMnet connection handle on which to send the Request Dynamic UID Assignment
 *                   message.
 * \param[in] local_cid CID of the Component sending the Request Dynamic UID Assignment message.
 * \param[in] requests Array of Dynamic UID Request Pairs, each indicating a request for a
 *                     newly-assigned Dynamic UID.
 * \param[in] num_requests Size of requests array.
 * \return #kEtcPalErrOk: Send success.
 * \return #kEtcPalErrInvalid: Invalid argument provided.
 * \return #kEtcPalErrSys: An internal library or system call error occurred.
 * \return Note: Other error codes might be propagated from underlying socket calls.
 */
etcpal_error_t broker_send_request_dynamic_uids(rdmnet_conn_t handle, const EtcPalUuid* local_cid,
                                         const BrokerDynamicUidRequest* requests, size_t num_requests)
{
  if (!local_cid || !requests || num_requests == 0)
    return kEtcPalErrInvalid;

  AcnRootLayerPdu rlp;
  rlp.sender_cid = *local_cid;
  rlp.vector = ACN_VECTOR_ROOT_BROKER;
  rlp.datalen = BROKER_PDU_HEADER_SIZE + REQUEST_DYNAMIC_UIDS_DATA_SIZE(num_requests);

  RdmnetConnection* conn;
  etcpal_error_t res = rdmnet_start_message(handle, &conn);
  if (res != kEtcPalErrOk)
    return res;

  uint8_t buf[ACN_RLP_HEADER_SIZE_EXT_LEN];
  res = send_broker_header(conn, &rlp, buf, ACN_RLP_HEADER_SIZE_EXT_LEN, VECTOR_BROKER_REQUEST_DYNAMIC_UIDS);
  if (res != kEtcPalErrOk)
  {
    rdmnet_end_message(conn);
    return res;
  }

  // Pack and send each Dynamic UID Request Pair in turn
  for (const BrokerDynamicUidRequest* cur_request = requests; cur_request < requests + num_requests; ++cur_request)
  {
<<<<<<< HEAD
    // Pack the Dynamic UID Request Pair
=======
    /* Pack the Dynamic UID Request Pair */
>>>>>>> af38f24b
    etcpal_pack_u16b(&buf[0], cur_request->manu_id | 0x8000);
    etcpal_pack_u32b(&buf[2], 0);
    memcpy(&buf[6], cur_request->rid.data, ETCPAL_UUID_BYTES);

    // Send the segment
    int send_res = etcpal_send(conn->sock, buf, DYNAMIC_UID_REQUEST_PAIR_SIZE, 0);
    if (send_res < 0)
    {
      rdmnet_end_message(conn);
      return (etcpal_error_t)send_res;
    }
  }

  return rdmnet_end_message(conn);
}

/************************ Dynamic UID Assignment List ************************/

/*!
 * \brief Get the packed buffer size for a Dynamic UID Assignment List message.
 * \param[in] num_mappings The number of BrokerDynamicUidMappings that will occupy the data segment of
 *                         the message.
 * \return Required buffer size, or 0 on error.
 */
size_t broker_get_uid_assignment_list_buffer_size(size_t num_mappings)
{
  return BROKER_PDU_FULL_HEADER_SIZE + DYNAMIC_UID_ASSIGNMENT_LIST_DATA_SIZE(num_mappings);
}

/*!
 * \brief Pack a Dynamic UID Assignment List message into a buffer.
 *
 * \param[out] buf Buffer into which to pack the Dynamic UID Assignment List message.
 * \param[in] buflen Length in bytes of buf.
 * \param[in] local_cid CID of the Component sending the Dynamic UID Assignment List message.
 * \param[in] mappings Array of Dynamic UID Mappings to pack into the data segment.
 * \param[in] num_mappings Size of mappings array.
 * \return Number of bytes packed, or 0 on error.
 */
size_t broker_pack_uid_assignment_list(uint8_t* buf, size_t buflen, const EtcPalUuid* local_cid,
                                        const BrokerDynamicUidMapping* mappings, size_t num_mappings)
{
  if (!buf || buflen < BROKER_PDU_FULL_HEADER_SIZE || !local_cid || !mappings || num_mappings == 0)
  {
    return 0;
  }

  AcnRootLayerPdu rlp;
  rlp.sender_cid = *local_cid;
  rlp.vector = ACN_VECTOR_ROOT_BROKER;
  rlp.datalen = BROKER_PDU_HEADER_SIZE + DYNAMIC_UID_ASSIGNMENT_LIST_DATA_SIZE(num_mappings);

  uint8_t* cur_ptr = buf;
  uint8_t* buf_end = buf + buflen;

  // Try to pack all the header data
  size_t data_size = pack_broker_header_with_rlp(&rlp, buf, buflen, VECTOR_BROKER_ASSIGNED_DYNAMIC_UIDS);
  if (data_size == 0)
    return 0;
  cur_ptr += data_size;

  for (const BrokerDynamicUidMapping* cur_mapping = mappings; cur_mapping < mappings + num_mappings; ++cur_mapping)
  {
    // Check bounds
    if (cur_ptr + DYNAMIC_UID_MAPPING_SIZE > buf_end)
      return 0;

    // Pack the Dynamic UID Mapping
    etcpal_pack_u16b(cur_ptr, cur_mapping->uid.manu);
    cur_ptr += 2;
    etcpal_pack_u32b(cur_ptr, cur_mapping->uid.id);
    cur_ptr += 4;
    memcpy(cur_ptr, cur_mapping->rid.data, ETCPAL_UUID_BYTES);
    cur_ptr += ETCPAL_UUID_BYTES;
    etcpal_pack_u16b(cur_ptr, (uint16_t)cur_mapping->status_code);
    cur_ptr += 2;
  }
  return (size_t)(cur_ptr - buf);
}

/********************* Fetch Dynamic UID Assignment List *********************/

/*!
 * \brief Send a Fetch Dynamic UID Assignment List message on an RDMnet connection.
 * \param[in] handle RDMnet connection handle on which to send the Fetch Dynamic UID Assignment
 *                   List message.
 * \param[in] local_cid CID of the Component sending the Fetch Dynamic UID Assignment List message.
 * \param[in] uids Array of UIDs, each indicating a request for a corresponding RID.
 * \param[in] num_uids Size of uids array.
 * \return #kEtcPalErrOk: Send success.
 * \return #kEtcPalErrInvalid: Invalid argument provided.
 * \return #kEtcPalErrSys: An internal library or system call error occurred.
 * \return Note: Other error codes might be propagated from underlying socket calls.
 */
etcpal_error_t broker_send_fetch_uid_assignment_list(rdmnet_conn_t handle, const EtcPalUuid* local_cid, const RdmUid* uids,
                                              size_t num_uids)
{
  if (!local_cid || !uids || num_uids == 0)
    return kEtcPalErrInvalid;

  AcnRootLayerPdu rlp;
  rlp.sender_cid = *local_cid;
  rlp.vector = ACN_VECTOR_ROOT_BROKER;
  rlp.datalen = BROKER_PDU_HEADER_SIZE + FETCH_UID_ASSIGNMENT_LIST_DATA_SIZE(num_uids);

  RdmnetConnection* conn;
  etcpal_error_t res = rdmnet_start_message(handle, &conn);
  if (res != kEtcPalErrOk)
    return res;

  uint8_t buf[ACN_RLP_HEADER_SIZE_EXT_LEN];
  res = send_broker_header(conn, &rlp, buf, ACN_RLP_HEADER_SIZE_EXT_LEN, VECTOR_BROKER_FETCH_DYNAMIC_UID_LIST);
  if (res != kEtcPalErrOk)
  {
    rdmnet_end_message(conn);
    return res;
  }

  // Pack and send each Dynamic UID Request Pair in turn
  for (const RdmUid* cur_uid = uids; cur_uid < uids + num_uids; ++cur_uid)
  {
    // Pack the Requested UID
<<<<<<< HEAD
    etcpal_pack_u16b(&buf[0], cur_uid->manu);
    etcpal_pack_u32b(&buf[2], cur_uid->id);
=======
    etcpal_pack_u16b(&buf[0], cur_uid->uid.manu);
    etcpal_pack_u32b(&buf[2], cur_uid->uid.id);
>>>>>>> af38f24b

    // Send the segment
    int send_res = etcpal_send(conn->sock, buf, 6, 0);
    if (send_res < 0)
    {
      rdmnet_end_message(conn);
      return (etcpal_error_t)send_res;
    }
  }

  return rdmnet_end_message(conn);
}

/******************************** Disconnect *********************************/

etcpal_error_t send_disconnect(RdmnetConnection* conn, const BrokerDisconnectMsg* data)
{
  AcnRootLayerPdu rlp;
  rlp.sender_cid = conn->local_cid;
  rlp.vector = ACN_VECTOR_ROOT_BROKER;
  rlp.datalen = BROKER_DISCONNECT_MSG_SIZE;

  uint8_t buf[ACN_RLP_HEADER_SIZE_EXT_LEN];
  etcpal_error_t res = send_broker_header(conn, &rlp, buf, ACN_RLP_HEADER_SIZE_EXT_LEN, VECTOR_BROKER_DISCONNECT);
  if (res != kEtcPalErrOk)
    return res;

  etcpal_pack_u16b(buf, (uint16_t)(data->disconnect_reason));
  int send_res = etcpal_send(conn->sock, buf, 2, 0);
  if (send_res < 0)
    return (etcpal_error_t)send_res;

  etcpal_timer_reset(&conn->send_timer);
  return kEtcPalErrOk;
}

/*********************************** Null ************************************/

etcpal_error_t send_null(RdmnetConnection* conn)
{
  AcnRootLayerPdu rlp;
  rlp.sender_cid = conn->local_cid;
  rlp.vector = ACN_VECTOR_ROOT_BROKER;
  rlp.datalen = BROKER_NULL_MSG_SIZE;

  uint8_t buf[ACN_RLP_HEADER_SIZE_EXT_LEN];
  etcpal_error_t res = send_broker_header(conn, &rlp, buf, ACN_RLP_HEADER_SIZE_EXT_LEN, VECTOR_BROKER_NULL);

  if (res == kEtcPalErrOk)
    etcpal_timer_reset(&conn->send_timer);

  return res;
}

/*!
 * \brief Get a string description of an RDMnet connect status code.
 *
 * Connect status codes are returned by a broker in a connect reply message after a client attempts
 * to connect.
 *
 * \param[in] code Connect status code.
 * \return String, or NULL if code is invalid.
 */
const char* rdmnet_connect_status_to_string(rdmnet_connect_status_t code)
{
  if (code >= 0 && code < NUM_CONNECT_STATUS_STRINGS)
    return kRdmnetConnectStatusStrings[code];
  return NULL;
}

/*!
 * \brief Get a string description of an RDMnet disconnect reason code.
 *
 * Disconnect reason codes are sent by a broker or client that is disconnecting.
 *
 * \param[in] code Disconnect reason code.
 * \return String, or NULL if code is invalid.
 */
const char* rdmnet_disconnect_reason_to_string(rdmnet_disconnect_reason_t code)
{
  if (code >= 0 && code < NUM_DISCONNECT_REASON_STRINGS)
    return kRdmnetDisconnectReasonStrings[code];
  return NULL;
}

/*!
 * \brief Get a string description of an RDMnet Dynamic UID status code.
 *
 * Dynamic UID status codes are returned by a broker in response to a request for dynamic UIDs by a
 * client.
 *
 * \param[in] code Dynamic UID status code.
 * \return String, or NULL if code is invalid.
 */
const char* rdmnet_rdmnet_dynamic_uid_status_to_string(rdmnet_dynamic_uid_status_t code)
{
  if (code >= 0 && code < NUM_DYNAMIC_UID_STATUS_STRINGS)
    return kRdmnetDynamicUidStatusStrings[code];
  return NULL;
}<|MERGE_RESOLUTION|>--- conflicted
+++ resolved
@@ -90,14 +90,7 @@
 
 /*********************** Private function prototypes *************************/
 
-<<<<<<< HEAD
 static size_t calc_client_connect_len(const BrokerClientConnectMsg* data);
-=======
-static size_t calc_client_connect_len(const ClientConnectMsg* data);
-static size_t calc_request_dynamic_uids_len(const DynamicUidRequestListEntry* request_list);
-static size_t calc_requested_uids_len(const FetchUidAssignmentListEntry* uid_list);
-static size_t calc_dynamic_uid_mapping_list_len(const DynamicUidMapping* mapping_list);
->>>>>>> af38f24b
 static size_t pack_broker_header_with_rlp(const AcnRootLayerPdu* rlp, uint8_t* buf, size_t buflen, uint16_t vector);
 static etcpal_error_t send_broker_header(RdmnetConnection* conn, const AcnRootLayerPdu* rlp, uint8_t* buf,
                                          size_t buflen, uint16_t vector);
@@ -229,17 +222,9 @@
     // Pack and send the RPT client entry
     const RptClientEntry* rpt_entry = GET_RPT_CLIENT_ENTRY(&data->client_entry);
     cur_ptr = buf;
-<<<<<<< HEAD
-    memcpy(cur_ptr, rpt_entry->cid.data, ETCPAL_UUID_BYTES);
-    cur_ptr += ETCPAL_UUID_BYTES;
     etcpal_pack_u16b(cur_ptr, rpt_entry->uid.manu);
     cur_ptr += 2;
     etcpal_pack_u32b(cur_ptr, rpt_entry->uid.id);
-=======
-    etcpal_pack_u16b(cur_ptr, rpt_data->client_uid.manu);
-    cur_ptr += 2;
-    etcpal_pack_u32b(cur_ptr, rpt_data->client_uid.id);
->>>>>>> af38f24b
     cur_ptr += 4;
     *cur_ptr++ = (uint8_t)(rpt_entry->type);
     memcpy(cur_ptr, rpt_entry->binding_cid.data, ETCPAL_UUID_BYTES);
@@ -256,15 +241,10 @@
          ++prot)
     {
       cur_ptr = buf;
-<<<<<<< HEAD
       etcpal_pack_u16b(cur_ptr, prot->manufacturer_id);
       cur_ptr += 2;
       etcpal_pack_u16b(cur_ptr, prot->protocol_id);
       cur_ptr += 2;
-=======
-      etcpal_pack_u32b(cur_ptr, prot->protocol_vector);
-      cur_ptr += 4;
->>>>>>> af38f24b
       rdmnet_safe_strncpy((char*)cur_ptr, prot->protocol_string, EPT_PROTOCOL_STRING_PADDED_LENGTH);
       cur_ptr += EPT_PROTOCOL_STRING_PADDED_LENGTH;
       send_res = etcpal_send(conn->sock, buf, EPT_PROTOCOL_ENTRY_SIZE, 0);
@@ -286,7 +266,8 @@
  *  \param[in] data Connect Reply data to pack into the data segment.
  *  \return Number of bytes packed, or 0 on error.
  */
-size_t broker_pack_connect_reply(uint8_t* buf, size_t buflen, const EtcPalUuid* local_cid, const BrokerConnectReplyMsg* data)
+size_t broker_pack_connect_reply(uint8_t* buf, size_t buflen, const EtcPalUuid* local_cid,
+                                 const BrokerConnectReplyMsg* data)
 {
   if (!buf || buflen < BROKER_CONNECT_REPLY_FULL_MSG_SIZE || !local_cid || !data)
     return 0;
@@ -329,7 +310,8 @@
  *  \return #kEtcPalErrSys: An internal library or system call error occurred.
  *  \return Note: Other error codes might be propagated from underlying socket calls.
  */
-etcpal_error_t broker_send_connect_reply(rdmnet_conn_t handle, const EtcPalUuid* local_cid, const BrokerConnectReplyMsg* data)
+etcpal_error_t broker_send_connect_reply(rdmnet_conn_t handle, const EtcPalUuid* local_cid,
+                                         const BrokerConnectReplyMsg* data)
 {
   if (!local_cid || !data)
     return kEtcPalErrInvalid;
@@ -439,7 +421,7 @@
  * \return Number of bytes packed, or 0 on error.
  */
 size_t broker_pack_rpt_client_list(uint8_t* buf, size_t buflen, const EtcPalUuid* local_cid, uint16_t vector,
-                            const RptClientEntry* client_entries, size_t num_client_entries)
+                                   const RptClientEntry* client_entries, size_t num_client_entries)
 {
   if (!buf || buflen < BROKER_PDU_FULL_HEADER_SIZE || !local_cid || !client_entries || num_client_entries == 0 ||
       (vector != VECTOR_BROKER_CONNECTED_CLIENT_LIST && vector != VECTOR_BROKER_CLIENT_ADD &&
@@ -472,16 +454,11 @@
     *cur_ptr = 0xf0;
     ACN_PDU_PACK_EXT_LEN(cur_ptr, RPT_CLIENT_ENTRY_SIZE);
     cur_ptr += 3;
-<<<<<<< HEAD
     etcpal_pack_u32b(cur_ptr, E133_CLIENT_PROTOCOL_RPT);
-=======
-    etcpal_pack_u32b(cur_ptr, cur_entry->client_protocol);
->>>>>>> af38f24b
     cur_ptr += 4;
     memcpy(cur_ptr, cur_entry->cid.data, ETCPAL_UUID_BYTES);
     cur_ptr += ETCPAL_UUID_BYTES;
 
-<<<<<<< HEAD
     // Pack the RPT Client Entry data
     etcpal_pack_u16b(cur_ptr, cur_entry->uid.manu);
     cur_ptr += 2;
@@ -490,30 +467,6 @@
     *cur_ptr++ = (uint8_t)(cur_entry->type);
     memcpy(cur_ptr, cur_entry->binding_cid.data, ETCPAL_UUID_BYTES);
     cur_ptr += ETCPAL_UUID_BYTES;
-=======
-    if (cur_entry->client_protocol == E133_CLIENT_PROTOCOL_RPT)
-    {
-      const ClientEntryDataRpt* rpt_data = GET_RPT_CLIENT_ENTRY_DATA(cur_entry);
-
-      // Check bounds.
-      if (cur_ptr + RPT_CLIENT_ENTRY_DATA_SIZE > buf_end)
-        return 0;
-
-      // Pack the RPT Client Entry data
-      etcpal_pack_u16b(cur_ptr, rpt_data->client_uid.manu);
-      cur_ptr += 2;
-      etcpal_pack_u32b(cur_ptr, rpt_data->client_uid.id);
-      cur_ptr += 4;
-      *cur_ptr++ = (uint8_t)(rpt_data->client_type);
-      memcpy(cur_ptr, rpt_data->binding_cid.data, ETCPAL_UUID_BYTES);
-      cur_ptr += ETCPAL_UUID_BYTES;
-    }
-    else
-    {
-      // TODO EPT
-      return 0;
-    }
->>>>>>> af38f24b
   }
   return (size_t)(cur_ptr - buf);
 }
@@ -534,7 +487,7 @@
  * \return Number of bytes packed, or 0 on error.
  */
 size_t broker_pack_ept_client_list(uint8_t* buf, size_t buflen, const EtcPalUuid* local_cid, uint16_t vector,
-                            const EptClientEntry* client_entries, size_t num_client_entries)
+                                   const EptClientEntry* client_entries, size_t num_client_entries)
 {
   RDMNET_UNUSED_ARG(buf);
   RDMNET_UNUSED_ARG(buflen);
@@ -562,7 +515,7 @@
  * \return Note: Other error codes might be propagated from underlying socket calls.
  */
 etcpal_error_t broker_send_request_dynamic_uids(rdmnet_conn_t handle, const EtcPalUuid* local_cid,
-                                         const BrokerDynamicUidRequest* requests, size_t num_requests)
+                                                const BrokerDynamicUidRequest* requests, size_t num_requests)
 {
   if (!local_cid || !requests || num_requests == 0)
     return kEtcPalErrInvalid;
@@ -588,11 +541,7 @@
   // Pack and send each Dynamic UID Request Pair in turn
   for (const BrokerDynamicUidRequest* cur_request = requests; cur_request < requests + num_requests; ++cur_request)
   {
-<<<<<<< HEAD
     // Pack the Dynamic UID Request Pair
-=======
-    /* Pack the Dynamic UID Request Pair */
->>>>>>> af38f24b
     etcpal_pack_u16b(&buf[0], cur_request->manu_id | 0x8000);
     etcpal_pack_u32b(&buf[2], 0);
     memcpy(&buf[6], cur_request->rid.data, ETCPAL_UUID_BYTES);
@@ -633,7 +582,7 @@
  * \return Number of bytes packed, or 0 on error.
  */
 size_t broker_pack_uid_assignment_list(uint8_t* buf, size_t buflen, const EtcPalUuid* local_cid,
-                                        const BrokerDynamicUidMapping* mappings, size_t num_mappings)
+                                       const BrokerDynamicUidMapping* mappings, size_t num_mappings)
 {
   if (!buf || buflen < BROKER_PDU_FULL_HEADER_SIZE || !local_cid || !mappings || num_mappings == 0)
   {
@@ -687,8 +636,8 @@
  * \return #kEtcPalErrSys: An internal library or system call error occurred.
  * \return Note: Other error codes might be propagated from underlying socket calls.
  */
-etcpal_error_t broker_send_fetch_uid_assignment_list(rdmnet_conn_t handle, const EtcPalUuid* local_cid, const RdmUid* uids,
-                                              size_t num_uids)
+etcpal_error_t broker_send_fetch_uid_assignment_list(rdmnet_conn_t handle, const EtcPalUuid* local_cid,
+                                                     const RdmUid* uids, size_t num_uids)
 {
   if (!local_cid || !uids || num_uids == 0)
     return kEtcPalErrInvalid;
@@ -715,13 +664,8 @@
   for (const RdmUid* cur_uid = uids; cur_uid < uids + num_uids; ++cur_uid)
   {
     // Pack the Requested UID
-<<<<<<< HEAD
     etcpal_pack_u16b(&buf[0], cur_uid->manu);
     etcpal_pack_u32b(&buf[2], cur_uid->id);
-=======
-    etcpal_pack_u16b(&buf[0], cur_uid->uid.manu);
-    etcpal_pack_u32b(&buf[2], cur_uid->uid.id);
->>>>>>> af38f24b
 
     // Send the segment
     int send_res = etcpal_send(conn->sock, buf, 6, 0);
