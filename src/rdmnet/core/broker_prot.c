/******************************************************************************
************************* IMPORTANT NOTE -- READ ME!!! ************************
*******************************************************************************
* THIS SOFTWARE IMPLEMENTS A **DRAFT** STANDARD, BSR E1.33 REV. 77. UNDER NO
* CIRCUMSTANCES SHOULD THIS SOFTWARE BE USED FOR ANY PRODUCT AVAILABLE FOR
* GENERAL SALE TO THE PUBLIC. DUE TO THE INEVITABLE CHANGE OF DRAFT PROTOCOL
* VALUES AND BEHAVIORAL REQUIREMENTS, PRODUCTS USING THIS SOFTWARE WILL **NOT**
* BE INTEROPERABLE WITH PRODUCTS IMPLEMENTING THE FINAL RATIFIED STANDARD.
*******************************************************************************
* Copyright 2019 ETC Inc.
*
* Licensed under the Apache License, Version 2.0 (the "License");
* you may not use this file except in compliance with the License.
* You may obtain a copy of the License at
*
*    http://www.apache.org/licenses/LICENSE-2.0
*
* Unless required by applicable law or agreed to in writing, software
* distributed under the License is distributed on an "AS IS" BASIS,
* WITHOUT WARRANTIES OR CONDITIONS OF ANY KIND, either express or implied.
* See the License for the specific language governing permissions and
* limitations under the License.
*******************************************************************************
* This file is a part of RDMnet. For more information, go to:
* https://github.com/ETCLabs/RDMnet
******************************************************************************/

#include "rdmnet/core/broker_prot.h"

#include <string.h>
#include "lwpa/pack.h"
#include "rdmnet/core/util.h"
#include "rdmnet/private/connection.h"
#include "rdmnet/private/broker_prot.h"

/***************************** Private macros ********************************/

#define PACK_BROKER_HEADER(length, vector, buf) \
  do                                            \
  {                                             \
    (buf)[0] = 0xf0;                            \
    LWPA_PDU_PACK_EXT_LEN(buf, length);         \
    lwpa_pack_16b(&(buf)[3], vector);           \
  } while (0)

#define PACK_CLIENT_ENTRY_HEADER(length, vector, cidptr, buf) \
  do                                                          \
  {                                                           \
    (buf)[0] = 0xf0;                                          \
    LWPA_PDU_PACK_EXT_LEN(buf, length);                       \
    lwpa_pack_32b(&(buf)[3], vector);                         \
    memcpy(&(buf)[7], (cidptr)->data, LWPA_UUID_BYTES);       \
  } while (0)

/*********************** Private function prototypes *************************/

<<<<<<< HEAD
static size_t calc_client_connect_len(const ClientConnectMsg *data);
static size_t calc_request_dynamic_uids_len(const DynamicUidRequestListEntry *request_list);
static size_t calc_requested_uids_len(const FetchUidAssignmentListEntry *uid_list);
static size_t calc_dynamic_uid_mapping_list_len(const DynamicUidMapping *mapping_list);
static size_t pack_broker_header_with_rlp(const LwpaRootLayerPdu *rlp, uint8_t *buf, size_t buflen, uint16_t vector);
static lwpa_error_t send_broker_header(RdmnetConnection *conn, const LwpaRootLayerPdu *rlp, uint8_t *buf, size_t buflen,
                                       uint16_t vector);
=======
static size_t calc_client_connect_len(const ClientConnectMsg* data);
static size_t calc_request_dynamic_uids_len(const DynamicUidRequestListEntry* request_list);
static size_t calc_requested_uids_len(const FetchUidAssignmentListEntry* uid_list);
static size_t calc_dynamic_uid_mapping_list_len(const DynamicUidMapping* mapping_list);
static size_t pack_broker_header_with_rlp(const LwpaRootLayerPdu* rlp, uint8_t* buf, size_t buflen, uint32_t vector);
static lwpa_error_t send_broker_header(RdmnetConnection* conn, const LwpaRootLayerPdu* rlp, uint8_t* buf, size_t buflen,
                                       uint32_t vector);
>>>>>>> d67b890c

/*************************** Function definitions ****************************/

/***************************** Broker PDU Header *****************************/

<<<<<<< HEAD
size_t pack_broker_header_with_rlp(const LwpaRootLayerPdu *rlp, uint8_t *buf, size_t buflen, uint16_t vector)
=======
size_t pack_broker_header_with_rlp(const LwpaRootLayerPdu* rlp, uint8_t* buf, size_t buflen, uint32_t vector)
>>>>>>> d67b890c
{
  uint8_t* cur_ptr = buf;
  size_t data_size = lwpa_root_layer_buf_size(rlp, 1);

  if (data_size == 0)
    return 0;

  data_size = lwpa_pack_tcp_preamble(cur_ptr, buflen, data_size);
  if (data_size == 0)
    return 0;
  cur_ptr += data_size;
  buflen -= data_size;

  data_size = lwpa_pack_root_layer_header(cur_ptr, buflen, rlp);
  if (data_size == 0)
    return 0;
  cur_ptr += data_size;
  buflen -= data_size;

  PACK_BROKER_HEADER(rlp->datalen, vector, cur_ptr);
  cur_ptr += BROKER_PDU_HEADER_SIZE;
  return cur_ptr - buf;
}

<<<<<<< HEAD
lwpa_error_t send_broker_header(RdmnetConnection *conn, const LwpaRootLayerPdu *rlp, uint8_t *buf, size_t buflen,
                                uint16_t vector)
=======
lwpa_error_t send_broker_header(RdmnetConnection* conn, const LwpaRootLayerPdu* rlp, uint8_t* buf, size_t buflen,
                                uint32_t vector)
>>>>>>> d67b890c
{
  size_t data_size = lwpa_root_layer_buf_size(rlp, 1);
  if (data_size == 0)
    return kLwpaErrProtocol;

  // Pack and send the TCP preamble.
  data_size = lwpa_pack_tcp_preamble(buf, buflen, data_size);
  if (data_size == 0)
    return kLwpaErrProtocol;
  int send_res = lwpa_send(conn->sock, buf, data_size, 0);
  if (send_res < 0)
    return (lwpa_error_t)send_res;

  // Pack and send the Root Layer PDU header.
  data_size = lwpa_pack_root_layer_header(buf, buflen, rlp);
  if (data_size == 0)
    return kLwpaErrProtocol;
  send_res = lwpa_send(conn->sock, buf, data_size, 0);
  if (send_res < 0)
    return (lwpa_error_t)send_res;

  // Pack and send the Broker PDU header
  PACK_BROKER_HEADER(rlp->datalen, vector, buf);
  send_res = lwpa_send(conn->sock, buf, BROKER_PDU_HEADER_SIZE, 0);
  if (send_res < 0)
    return (lwpa_error_t)send_res;

  return kLwpaErrOk;
}

/******************************* Client Connect ******************************/

size_t calc_client_connect_len(const ClientConnectMsg* data)
{
  size_t res = BROKER_PDU_HEADER_SIZE + CLIENT_CONNECT_DATA_MIN_SIZE;

  if (is_rpt_client_entry(&data->client_entry))
  {
    res += RPT_CLIENT_ENTRY_DATA_SIZE;
    return res;
  }
  else if (is_ept_client_entry(&data->client_entry))
  {
    EptSubProtocol* prot = get_ept_client_entry_data(&data->client_entry)->protocol_list;
    for (; prot; prot = prot->next)
      res += EPT_PROTOCOL_ENTRY_SIZE;
    return res;
  }
  else
  {
    // Should never happen
    return 0;
  }
}

lwpa_error_t send_client_connect(RdmnetConnection* conn, const ClientConnectMsg* data)
{
  if (!(is_rpt_client_entry(&data->client_entry) || is_ept_client_entry(&data->client_entry)))
  {
    return kLwpaErrProtocol;
  }

  uint8_t buf[CLIENT_CONNECT_COMMON_FIELD_SIZE];
  LwpaRootLayerPdu rlp;
  rlp.sender_cid = conn->local_cid;
  rlp.vector = ACN_VECTOR_ROOT_BROKER;
  rlp.datalen = calc_client_connect_len(data);

  lwpa_error_t res = send_broker_header(conn, &rlp, buf, CLIENT_CONNECT_COMMON_FIELD_SIZE, VECTOR_BROKER_CONNECT);
  if (res != kLwpaErrOk)
    return res;

  // Pack and send the common fields for the Client Connect message
  uint8_t* cur_ptr = buf;
  rdmnet_safe_strncpy((char*)cur_ptr, data->scope, E133_SCOPE_STRING_PADDED_LENGTH);
  cur_ptr += E133_SCOPE_STRING_PADDED_LENGTH;
  lwpa_pack_16b(cur_ptr, data->e133_version);
  cur_ptr += 2;
  rdmnet_safe_strncpy((char*)cur_ptr, data->search_domain, E133_DOMAIN_STRING_PADDED_LENGTH);
  cur_ptr += E133_DOMAIN_STRING_PADDED_LENGTH;
  *cur_ptr++ = data->connect_flags;
  int send_res = lwpa_send(conn->sock, buf, cur_ptr - buf, 0);
  if (send_res < 0)
    return (lwpa_error_t)send_res;

  // Pack and send the beginning of the Client Entry PDU
  PACK_CLIENT_ENTRY_HEADER(rlp.datalen - (BROKER_PDU_HEADER_SIZE + CLIENT_CONNECT_COMMON_FIELD_SIZE),
                           data->client_entry.client_protocol, &data->client_entry.client_cid, buf);
  send_res = lwpa_send(conn->sock, buf, CLIENT_ENTRY_HEADER_SIZE, 0);

  if (is_rpt_client_entry(&data->client_entry))
  {
    // Pack and send the RPT client entry
    const ClientEntryDataRpt* rpt_data = get_rpt_client_entry_data(&data->client_entry);
    cur_ptr = buf;
    lwpa_pack_16b(cur_ptr, rpt_data->client_uid.manu);
    cur_ptr += 2;
    lwpa_pack_32b(cur_ptr, rpt_data->client_uid.id);
    cur_ptr += 4;
    *cur_ptr++ = rpt_data->client_type;
    memcpy(cur_ptr, rpt_data->binding_cid.data, LWPA_UUID_BYTES);
    cur_ptr += LWPA_UUID_BYTES;
    send_res = lwpa_send(conn->sock, buf, RPT_CLIENT_ENTRY_DATA_SIZE, 0);
    if (send_res < 0)
      return (lwpa_error_t)send_res;
  }
  else  // is EPT client entry
  {
    // Pack and send the EPT client entry
    const ClientEntryDataEpt* ept_data = get_ept_client_entry_data(&data->client_entry);
    const EptSubProtocol* prot = ept_data->protocol_list;
    for (; prot; prot = prot->next)
    {
      cur_ptr = buf;
      lwpa_pack_32b(cur_ptr, prot->protocol_vector);
      cur_ptr += 4;
      rdmnet_safe_strncpy((char*)cur_ptr, prot->protocol_string, EPT_PROTOCOL_STRING_PADDED_LENGTH);
      cur_ptr += EPT_PROTOCOL_STRING_PADDED_LENGTH;
      send_res = lwpa_send(conn->sock, buf, EPT_PROTOCOL_ENTRY_SIZE, 0);
      if (send_res < 0)
        return (lwpa_error_t)send_res;
    }
  }
  lwpa_timer_reset(&conn->send_timer);
  return kLwpaErrOk;
}

/******************************* Connect Reply *******************************/

/*! \brief Pack a Connect Reply message into a buffer.
 *
 *  \param[out] buf Buffer into which to pack the Connect Reply message.
 *  \param[in] buflen Length in bytes of buf.
 *  \param[in] local_cid CID of the Component sending the Connect Reply message.
 *  \param[in] data Connect Reply data to pack into the data segment.
 *  \return Number of bytes packed, or 0 on error.
 */
size_t pack_connect_reply(uint8_t* buf, size_t buflen, const LwpaUuid* local_cid, const ConnectReplyMsg* data)
{
  if (!buf || buflen < CONNECT_REPLY_FULL_MSG_SIZE || !local_cid || !data)
    return 0;

  LwpaRootLayerPdu rlp;
  rlp.sender_cid = *local_cid;
  rlp.vector = ACN_VECTOR_ROOT_BROKER;
  rlp.datalen = BROKER_PDU_HEADER_SIZE + CONNECT_REPLY_DATA_SIZE;

  // Try to pack all the header data
  uint8_t* cur_ptr = buf;
  size_t data_size = pack_broker_header_with_rlp(&rlp, buf, buflen, VECTOR_BROKER_CONNECT_REPLY);
  if (data_size == 0)
    return 0;
  cur_ptr += data_size;

  /* Pack the Connect Reply data fields */
  lwpa_pack_16b(cur_ptr, data->connect_status);
  cur_ptr += 2;
  lwpa_pack_16b(cur_ptr, data->e133_version);
  cur_ptr += 2;
  lwpa_pack_16b(cur_ptr, data->broker_uid.manu);
  cur_ptr += 2;
  lwpa_pack_32b(cur_ptr, data->broker_uid.id);
  cur_ptr += 4;
  lwpa_pack_16b(cur_ptr, data->client_uid.manu);
  cur_ptr += 2;
  lwpa_pack_32b(cur_ptr, data->client_uid.id);
  cur_ptr += 4;

  return cur_ptr - buf;
}

/*! \brief Send a Connect Reply message on an RDMnet connection.
 *  \param[in] handle RDMnet connection handle on which to send the Connect Reply message.
 *  \param[in] local_cid CID of the Component sending the Connect Reply message.
 *  \param[in] data Connect Reply data.
 *  \return #kLwpaErrOk: Send success.
 *  \return #kLwpaErrInvalid: Invalid argument provided.
 *  \return #kLwpaErrSys: An internal library or system call error occurred.
 *  \return Note: Other error codes might be propagated from underlying socket calls.
 */
lwpa_error_t send_connect_reply(rdmnet_conn_t handle, const LwpaUuid* local_cid, const ConnectReplyMsg* data)
{
  if (!local_cid || !data)
    return kLwpaErrInvalid;

  LwpaRootLayerPdu rlp;
  rlp.sender_cid = *local_cid;
  rlp.vector = ACN_VECTOR_ROOT_BROKER;
  rlp.datalen = BROKER_PDU_HEADER_SIZE + CONNECT_REPLY_DATA_SIZE;

  RdmnetConnection* conn;
  lwpa_error_t res = rdmnet_start_message(handle, &conn);
  if (res != kLwpaErrOk)
    return res;

  uint8_t buf[ACN_RLP_HEADER_SIZE_EXT_LEN];
  res = send_broker_header(conn, &rlp, buf, ACN_RLP_HEADER_SIZE_EXT_LEN, VECTOR_BROKER_CONNECT_REPLY);
  if (res != kLwpaErrOk)
  {
    rdmnet_end_message(conn);
    return res;
  }

  // Pack and send the Connect Reply data fields
  uint8_t* cur_ptr = buf;
  lwpa_pack_16b(cur_ptr, data->connect_status);
  cur_ptr += 2;
  lwpa_pack_16b(cur_ptr, data->e133_version);
  cur_ptr += 2;
  lwpa_pack_16b(cur_ptr, data->broker_uid.manu);
  cur_ptr += 2;
  lwpa_pack_32b(cur_ptr, data->broker_uid.id);
  cur_ptr += 4;
  lwpa_pack_16b(cur_ptr, data->client_uid.manu);
  cur_ptr += 2;
  lwpa_pack_32b(cur_ptr, data->client_uid.id);
  cur_ptr += 4;

  int send_res = lwpa_send(conn->sock, buf, cur_ptr - buf, 0);
  if (send_res < 0)
  {
    rdmnet_end_message(conn);
    return (lwpa_error_t)send_res;
  }

  return rdmnet_end_message(conn);
}

/***************************** Fetch Client List *****************************/

/*! \brief Send a Fetch Client List message on an RDMnet connection.
 *  \param[in] handle RDMnet connection handle on which to send the Fetch Client List message.
 *  \param[in] local_cid CID of the Component sending the Fetch Client List message.
 *  \return #kLwpaErrOk: Send success.
 *  \return #kLwpaErrInvalid: Invalid argument provided.
 *  \return #kLwpaErrSys: An internal library or system call error occurred.
 *  \return Note: Other error codes might be propagated from underlying socket calls.
 */
lwpa_error_t send_fetch_client_list(rdmnet_conn_t handle, const LwpaUuid* local_cid)
{
  if (!local_cid)
    return kLwpaErrInvalid;

  LwpaRootLayerPdu rlp;
  rlp.sender_cid = *local_cid;
  rlp.vector = ACN_VECTOR_ROOT_BROKER;
  rlp.datalen = BROKER_PDU_HEADER_SIZE;

  RdmnetConnection* conn;
  lwpa_error_t res = rdmnet_start_message(handle, &conn);
  if (res != kLwpaErrOk)
    return res;

  uint8_t buf[ACN_RLP_HEADER_SIZE_EXT_LEN];
  res = send_broker_header(conn, &rlp, buf, ACN_RLP_HEADER_SIZE_EXT_LEN, VECTOR_BROKER_FETCH_CLIENT_LIST);
  if (res != kLwpaErrOk)
    return res;

  return rdmnet_end_message(conn);
}

/**************************** Client List Messages ***************************/

size_t calc_client_entry_buf_size(const ClientEntryData* client_entry_list)
{
  size_t res = 0;
  const ClientEntryData* cur_entry = client_entry_list;

  for (; cur_entry; cur_entry = cur_entry->next)
  {
    if (cur_entry->client_protocol == E133_CLIENT_PROTOCOL_RPT)
    {
      res += RPT_CLIENT_ENTRY_SIZE;
    }
    else
    {
      // TODO
      return 0;
    }
  }
  return res;
}

/*! \brief Get the packed buffer size for a given Client List.
 *  \param[in] client_entry_list Client List of which to calculate the packed size.
 *  \return Required buffer size, or 0 on error.
 */
size_t bufsize_client_list(const ClientEntryData* client_entry_list)
{
  return (client_entry_list ? (BROKER_PDU_FULL_HEADER_SIZE + calc_client_entry_buf_size(client_entry_list)) : 0);
}

/*! \brief Pack a Client List message into a buffer.
 *
 *  Multiple types of Broker messages can contain a Client List; indicate which type this should be
 *  with the vector field. Valid values are VECTOR_BROKER_CONNECTED_CLIENT_LIST,
 *  VECTOR_BROKER_CLIENT_ADD, VECTOR_BROKER_CLIENT_REMOVE and VECTOR_BROKER_CLIENT_ENTRY_CHANGE.
 *
 *  \param[out] buf Buffer into which to pack the Client List message.
 *  \param[in] buflen Length in bytes of buf.
 *  \param[in] local_cid CID of the Component sending the Client List message.
 *  \param[in] vector Which type of Client List message this is.
 *  \param[in] client_entry_list Client List to pack into the data segment.
 *  \return Number of bytes packed, or 0 on error.
 */
size_t pack_client_list(uint8_t* buf, size_t buflen, const LwpaUuid* local_cid, uint16_t vector,
                        const ClientEntryData* client_entry_list)
{
  if (!buf || buflen < BROKER_PDU_FULL_HEADER_SIZE || !local_cid || !client_entry_list ||
      (vector != VECTOR_BROKER_CONNECTED_CLIENT_LIST && vector != VECTOR_BROKER_CLIENT_ADD &&
       vector != VECTOR_BROKER_CLIENT_REMOVE && vector != VECTOR_BROKER_CLIENT_ENTRY_CHANGE))
  {
    return 0;
  }

  LwpaRootLayerPdu rlp;
  rlp.sender_cid = *local_cid;
  rlp.vector = ACN_VECTOR_ROOT_BROKER;
  rlp.datalen = BROKER_PDU_HEADER_SIZE + calc_client_entry_buf_size(client_entry_list);

  uint8_t* cur_ptr = buf;
  uint8_t* buf_end = buf + buflen;

  // Try to pack all the header data
  size_t data_size = pack_broker_header_with_rlp(&rlp, buf, buflen, vector);
  if (data_size == 0)
    return 0;
  cur_ptr += data_size;

  for (const ClientEntryData* cur_entry = client_entry_list; cur_entry; cur_entry = cur_entry->next)
  {
    // Check bounds
    if (cur_ptr + CLIENT_ENTRY_HEADER_SIZE > buf_end)
      return 0;

    // Pack the common client entry fields.
    *cur_ptr = 0xf0;
    LWPA_PDU_PACK_EXT_LEN(cur_ptr, RPT_CLIENT_ENTRY_SIZE);
    cur_ptr += 3;
    lwpa_pack_32b(cur_ptr, cur_entry->client_protocol);
    cur_ptr += 4;
    memcpy(cur_ptr, cur_entry->client_cid.data, LWPA_UUID_BYTES);
    cur_ptr += LWPA_UUID_BYTES;

    if (cur_entry->client_protocol == E133_CLIENT_PROTOCOL_RPT)
    {
      const ClientEntryDataRpt* rpt_data = get_rpt_client_entry_data(cur_entry);

      // Check bounds.
      if (cur_ptr + RPT_CLIENT_ENTRY_DATA_SIZE > buf_end)
        return 0;

      // Pack the RPT Client Entry data
      lwpa_pack_16b(cur_ptr, rpt_data->client_uid.manu);
      cur_ptr += 2;
      lwpa_pack_32b(cur_ptr, rpt_data->client_uid.id);
      cur_ptr += 4;
      *cur_ptr++ = rpt_data->client_type;
      memcpy(cur_ptr, rpt_data->binding_cid.data, LWPA_UUID_BYTES);
      cur_ptr += LWPA_UUID_BYTES;
    }
    else
    {
      // TODO EPT
      return 0;
    }
  }
  return cur_ptr - buf;
}

/**************************** Request Dynamic UIDs ***************************/

size_t calc_request_dynamic_uids_len(const DynamicUidRequestListEntry* request_list)
{
  size_t res = BROKER_PDU_HEADER_SIZE;

  for (const DynamicUidRequestListEntry* cur_request = request_list; cur_request; cur_request = cur_request->next)
  {
    res += DYNAMIC_UID_REQUEST_PAIR_SIZE;
  }
  return res;
}

/*! \brief Send a Request Dynamic UID Assignment message on an RDMnet connection.
 *  \param[in] handle RDMnet connection handle on which to send the Request Dynamic UID Assignment
 *                    message.
 *  \param[in] local_cid CID of the Component sending the Request Dynamic UID Assignment message.
 *  \param[in] request_list List of Dynamic UID Request Pairs, each indicating a request for a
 *                          newly-assigned Dynamic UID.
 *  \return #kLwpaErrOk: Send success.
 *  \return #kLwpaErrInvalid: Invalid argument provided.
 *  \return #kLwpaErrSys: An internal library or system call error occurred.
 *  \return Note: Other error codes might be propagated from underlying socket calls.
 */
lwpa_error_t send_request_dynamic_uids(rdmnet_conn_t handle, const LwpaUuid* local_cid,
                                       const DynamicUidRequestListEntry* request_list)
{
  const DynamicUidRequestListEntry* cur_request;

  if (!local_cid || !request_list)
    return kLwpaErrInvalid;

  LwpaRootLayerPdu rlp;
  rlp.sender_cid = *local_cid;
  rlp.vector = ACN_VECTOR_ROOT_BROKER;
  rlp.datalen = calc_request_dynamic_uids_len(request_list);

  RdmnetConnection* conn;
  lwpa_error_t res = rdmnet_start_message(handle, &conn);
  if (res != kLwpaErrOk)
    return res;

  uint8_t buf[ACN_RLP_HEADER_SIZE_EXT_LEN];
  res = send_broker_header(conn, &rlp, buf, ACN_RLP_HEADER_SIZE_EXT_LEN, VECTOR_BROKER_REQUEST_DYNAMIC_UIDS);
  if (res != kLwpaErrOk)
  {
    rdmnet_end_message(conn);
    return res;
  }

  /* Pack and send each Dynamic UID Request Pair in turn */
  for (cur_request = request_list; cur_request; cur_request = cur_request->next)
  {
    /* Pack the Dynamic UID Request Pair */
    lwpa_pack_16b(&buf[0], cur_request->manu_id | 0x8000);
    lwpa_pack_32b(&buf[2], 0);
    memcpy(&buf[6], cur_request->rid.data, LWPA_UUID_BYTES);

    // Send the segment
    int send_res = lwpa_send(conn->sock, buf, DYNAMIC_UID_REQUEST_PAIR_SIZE, 0);
    if (send_res < 0)
    {
      rdmnet_end_message(conn);
      return (lwpa_error_t)send_res;
    }
  }

  return rdmnet_end_message(conn);
}

/************************ Dynamic UID Assignment List ************************/

size_t calc_dynamic_uid_mapping_list_len(const DynamicUidMapping* mapping_list)
{
  size_t res = BROKER_PDU_HEADER_SIZE;

  for (const DynamicUidMapping* cur_mapping = mapping_list; cur_mapping; cur_mapping = cur_mapping->next)
  {
    res += DYNAMIC_UID_MAPPING_SIZE;
  }
  return res;
}

/*! \brief Get the packed buffer size for a Dynamic UID Assignment List message.
 *  \param[in] mapping_list The Dynamic UID Mapping List that will occupy the data segment of the
 *                          message.
 *  \return Required buffer size, or 0 on error.
 */
size_t bufsize_dynamic_uid_assignment_list(const DynamicUidMapping* mapping_list)
{
  return (mapping_list ? (BROKER_PDU_FULL_HEADER_SIZE + calc_dynamic_uid_mapping_list_len(mapping_list)) : 0);
}

/*! \brief Pack a Dynamic UID Assignment List message into a buffer.
 *
 *  \param[out] buf Buffer into which to pack the Dynamic UID Assignment List message.
 *  \param[in] buflen Length in bytes of buf.
 *  \param[in] local_cid CID of the Component sending the Dynamic UID Assignment List message.
 *  \param[in] mapping_list List of Dynamic UID Mappings to pack into the data segment.
 *  \return Number of bytes packed, or 0 on error.
 */
size_t pack_dynamic_uid_assignment_list(uint8_t* buf, size_t buflen, const LwpaUuid* local_cid,
                                        const DynamicUidMapping* mapping_list)
{
  if (!buf || buflen < BROKER_PDU_FULL_HEADER_SIZE || !local_cid || !mapping_list)
  {
    return 0;
  }

  LwpaRootLayerPdu rlp;
  rlp.sender_cid = *local_cid;
  rlp.vector = ACN_VECTOR_ROOT_BROKER;
  rlp.datalen = BROKER_PDU_HEADER_SIZE + calc_dynamic_uid_mapping_list_len(mapping_list);

  uint8_t* cur_ptr = buf;
  uint8_t* buf_end = buf + buflen;

  // Try to pack all the header data
  size_t data_size = pack_broker_header_with_rlp(&rlp, buf, buflen, VECTOR_BROKER_ASSIGNED_DYNAMIC_UIDS);
  if (data_size == 0)
    return 0;
  cur_ptr += data_size;

  for (const DynamicUidMapping* cur_mapping = mapping_list; cur_mapping; cur_mapping = cur_mapping->next)
  {
    // Check bounds
    if (cur_ptr + DYNAMIC_UID_MAPPING_SIZE > buf_end)
      return 0;

    // Pack the Dynamic UID Mapping
    lwpa_pack_16b(cur_ptr, cur_mapping->uid.manu);
    cur_ptr += 2;
    lwpa_pack_32b(cur_ptr, cur_mapping->uid.id);
    cur_ptr += 4;
    memcpy(cur_ptr, cur_mapping->rid.data, LWPA_UUID_BYTES);
    cur_ptr += LWPA_UUID_BYTES;
    lwpa_pack_16b(cur_ptr, (uint16_t)cur_mapping->status_code);
    cur_ptr += 2;
  }
  return cur_ptr - buf;
}

/********************* Fetch Dynamic UID Assignment List *********************/

static size_t calc_requested_uids_len(const FetchUidAssignmentListEntry* uid_list)
{
  size_t res = BROKER_PDU_HEADER_SIZE;

  for (const FetchUidAssignmentListEntry* cur_uid = uid_list; cur_uid; cur_uid = cur_uid->next)
  {
    res += 6;  // The size of a packed UID
  }
  return res;
}

lwpa_error_t send_fetch_uid_assignment_list(rdmnet_conn_t handle, const LwpaUuid* local_cid,
                                            const FetchUidAssignmentListEntry* uid_list)
{
  if (!local_cid || !uid_list)
    return kLwpaErrInvalid;

  LwpaRootLayerPdu rlp;
  rlp.sender_cid = *local_cid;
  rlp.vector = ACN_VECTOR_ROOT_BROKER;
  rlp.datalen = calc_requested_uids_len(uid_list);

  RdmnetConnection* conn;
  lwpa_error_t res = rdmnet_start_message(handle, &conn);
  if (res != kLwpaErrOk)
    return res;

  uint8_t buf[ACN_RLP_HEADER_SIZE_EXT_LEN];
  res = send_broker_header(conn, &rlp, buf, ACN_RLP_HEADER_SIZE_EXT_LEN, VECTOR_BROKER_FETCH_DYNAMIC_UID_LIST);
  if (res != kLwpaErrOk)
  {
    rdmnet_end_message(conn);
    return res;
  }

  // Pack and send each Dynamic UID Request Pair in turn
  for (const FetchUidAssignmentListEntry* cur_uid = uid_list; cur_uid; cur_uid = cur_uid->next)
  {
    // Pack the Requested UID
    lwpa_pack_16b(&buf[0], cur_uid->uid.manu);
    lwpa_pack_32b(&buf[2], cur_uid->uid.id);

    // Send the segment
    int send_res = lwpa_send(conn->sock, buf, 6, 0);
    if (send_res < 0)
    {
      rdmnet_end_message(conn);
      return (lwpa_error_t)send_res;
    }
  }

  return rdmnet_end_message(conn);
}

/******************************** Disconnect *********************************/

lwpa_error_t send_disconnect(RdmnetConnection* conn, const DisconnectMsg* data)
{
  LwpaRootLayerPdu rlp;
  rlp.sender_cid = conn->local_cid;
  rlp.vector = ACN_VECTOR_ROOT_BROKER;
  rlp.datalen = BROKER_DISCONNECT_MSG_SIZE;

  uint8_t buf[ACN_RLP_HEADER_SIZE_EXT_LEN];
  lwpa_error_t res = send_broker_header(conn, &rlp, buf, ACN_RLP_HEADER_SIZE_EXT_LEN, VECTOR_BROKER_DISCONNECT);
  if (res != kLwpaErrOk)
    return res;

  lwpa_pack_16b(buf, data->disconnect_reason);
  int send_res = lwpa_send(conn->sock, buf, 2, 0);
  if (send_res < 0)
    return (lwpa_error_t)send_res;

  lwpa_timer_reset(&conn->send_timer);
  return kLwpaErrOk;
}

/*********************************** Null ************************************/

lwpa_error_t send_null(RdmnetConnection* conn)
{
  LwpaRootLayerPdu rlp;
  rlp.sender_cid = conn->local_cid;
  rlp.vector = ACN_VECTOR_ROOT_BROKER;
  rlp.datalen = BROKER_NULL_MSG_SIZE;

  uint8_t buf[ACN_RLP_HEADER_SIZE_EXT_LEN];
  lwpa_error_t res = send_broker_header(conn, &rlp, buf, ACN_RLP_HEADER_SIZE_EXT_LEN, VECTOR_BROKER_NULL);

  if (res == kLwpaErrOk)
    lwpa_timer_reset(&conn->send_timer);

  return res;
}<|MERGE_RESOLUTION|>--- conflicted
+++ resolved
@@ -54,33 +54,19 @@
 
 /*********************** Private function prototypes *************************/
 
-<<<<<<< HEAD
-static size_t calc_client_connect_len(const ClientConnectMsg *data);
-static size_t calc_request_dynamic_uids_len(const DynamicUidRequestListEntry *request_list);
-static size_t calc_requested_uids_len(const FetchUidAssignmentListEntry *uid_list);
-static size_t calc_dynamic_uid_mapping_list_len(const DynamicUidMapping *mapping_list);
-static size_t pack_broker_header_with_rlp(const LwpaRootLayerPdu *rlp, uint8_t *buf, size_t buflen, uint16_t vector);
-static lwpa_error_t send_broker_header(RdmnetConnection *conn, const LwpaRootLayerPdu *rlp, uint8_t *buf, size_t buflen,
-                                       uint16_t vector);
-=======
 static size_t calc_client_connect_len(const ClientConnectMsg* data);
 static size_t calc_request_dynamic_uids_len(const DynamicUidRequestListEntry* request_list);
 static size_t calc_requested_uids_len(const FetchUidAssignmentListEntry* uid_list);
 static size_t calc_dynamic_uid_mapping_list_len(const DynamicUidMapping* mapping_list);
 static size_t pack_broker_header_with_rlp(const LwpaRootLayerPdu* rlp, uint8_t* buf, size_t buflen, uint32_t vector);
 static lwpa_error_t send_broker_header(RdmnetConnection* conn, const LwpaRootLayerPdu* rlp, uint8_t* buf, size_t buflen,
-                                       uint32_t vector);
->>>>>>> d67b890c
+                                       uint16_t vector);
 
 /*************************** Function definitions ****************************/
 
 /***************************** Broker PDU Header *****************************/
 
-<<<<<<< HEAD
-size_t pack_broker_header_with_rlp(const LwpaRootLayerPdu *rlp, uint8_t *buf, size_t buflen, uint16_t vector)
-=======
-size_t pack_broker_header_with_rlp(const LwpaRootLayerPdu* rlp, uint8_t* buf, size_t buflen, uint32_t vector)
->>>>>>> d67b890c
+size_t pack_broker_header_with_rlp(const LwpaRootLayerPdu* rlp, uint8_t* buf, size_t buflen, uint16_t vector)
 {
   uint8_t* cur_ptr = buf;
   size_t data_size = lwpa_root_layer_buf_size(rlp, 1);
@@ -105,13 +91,8 @@
   return cur_ptr - buf;
 }
 
-<<<<<<< HEAD
-lwpa_error_t send_broker_header(RdmnetConnection *conn, const LwpaRootLayerPdu *rlp, uint8_t *buf, size_t buflen,
+lwpa_error_t send_broker_header(RdmnetConnection* conn, const LwpaRootLayerPdu* rlp, uint8_t* buf, size_t buflen,
                                 uint16_t vector)
-=======
-lwpa_error_t send_broker_header(RdmnetConnection* conn, const LwpaRootLayerPdu* rlp, uint8_t* buf, size_t buflen,
-                                uint32_t vector)
->>>>>>> d67b890c
 {
   size_t data_size = lwpa_root_layer_buf_size(rlp, 1);
   if (data_size == 0)
