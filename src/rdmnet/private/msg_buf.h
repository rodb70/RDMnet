/******************************************************************************
 * Copyright 2019 ETC Inc.
 *
 * Licensed under the Apache License, Version 2.0 (the "License");
 * you may not use this file except in compliance with the License.
 * You may obtain a copy of the License at
 *
 *    http://www.apache.org/licenses/LICENSE-2.0
 *
 * Unless required by applicable law or agreed to in writing, software
 * distributed under the License is distributed on an "AS IS" BASIS,
 * WITHOUT WARRANTIES OR CONDITIONS OF ANY KIND, either express or implied.
 * See the License for the specific language governing permissions and
 * limitations under the License.
 ******************************************************************************
 * This file is a part of RDMnet. For more information, go to:
 * https://github.com/ETCLabs/RDMnet
 *****************************************************************************/

/*!
 * \file rdmnet/private/msg_buf.h
 * \brief Helper functions and definitions to do piece-wise parsing of an RDMnet message.
 */

#ifndef RDMNET_PRIVATE_MSG_BUF_H_
#define RDMNET_PRIVATE_MSG_BUF_H_

#include <stdbool.h>
<<<<<<< HEAD
#include <stddef.h>
#include <stdint.h>
=======
#include <stdint.h>
#include <stddef.h>
>>>>>>> af38f24b
#include "etcpal/log.h"
#include "etcpal/uuid.h"
#include "etcpal/socket.h"
#include "rdmnet/core/connection.h"
#include "rdmnet/core/message.h"
#include "rdmnet/private/opts.h"

typedef enum
{
  kPSNoData,
  kPSPartialBlockParseOk,
  kPSPartialBlockProtErr,
  kPSFullBlockParseOk,
  kPSFullBlockProtErr
} parse_result_t;

// Tracks state while parsing an ACN PDU block from a byte stream.
// Typically INIT_PDU_BLOCK_STATE() will be called from the parent function of the function that
// parses the PDU block.
typedef struct PduBlockState
{
  size_t block_size;
  size_t size_parsed;
  bool consuming_bad_block;
  // Whether a header has been parsed for a PDU in this block.
  bool parsed_header;
} PduBlockState;

#define INIT_PDU_BLOCK_STATE(blockstateptr, blocksize) \
  do                                                   \
  {                                                    \
    (blockstateptr)->block_size = blocksize;           \
    (blockstateptr)->size_parsed = 0;                  \
    (blockstateptr)->consuming_bad_block = false;      \
    (blockstateptr)->parsed_header = false;            \
  } while (0)

typedef struct GenericListState
{
  size_t full_list_size;
  size_t size_parsed;
} GenericListState;

#define INIT_GENERIC_LIST_STATE(liststateptr, list_size) \
  do                                                     \
  {                                                      \
    (liststateptr)->full_list_size = list_size;          \
    (liststateptr)->size_parsed = 0;                     \
  } while (0)

typedef struct RdmListState
{
  bool parsed_request_notif_header;
  PduBlockState block;
} RdmListState;

#define INIT_RDM_LIST_STATE(rlstateptr, blocksize, rmsgptr) \
  do                                                        \
  {                                                         \
    (rlstateptr)->parsed_request_notif_header = false;      \
    INIT_PDU_BLOCK_STATE(&(rlstateptr)->block, blocksize);  \
    RPT_GET_RDM_BUF_LIST(rmsgptr)->rdm_buffers = NULL;      \
    RPT_GET_RDM_BUF_LIST(rmsgptr)->num_rdm_buffers = 0;     \
    RPT_GET_RDM_BUF_LIST(rmsgptr)->more_coming = false;     \
  } while (0)

typedef struct RptStatusState
{
  PduBlockState block;
} RptStatusState;

#define INIT_RPT_STATUS_STATE(rsstateptr, blocksize)       \
  do                                                       \
  {                                                        \
    INIT_PDU_BLOCK_STATE(&(rsstateptr)->block, blocksize); \
  } while (0)

typedef struct RptState
{
  PduBlockState block;
  union
  {
    RdmListState rdm_list;
    RptStatusState status;
    PduBlockState unknown;
  } data;
} RptState;

#define INIT_RPT_STATE(rstateptr, blocksize)              \
  do                                                      \
  {                                                       \
    INIT_PDU_BLOCK_STATE(&(rstateptr)->block, blocksize); \
  } while (0)

typedef struct ClientEntryState
{
  size_t enclosing_block_size;
  bool parsed_entry_header;
  client_protocol_t client_protocol;
  PduBlockState entry_data;  // This is only for use with consume_bad_block()
} ClientEntryState;

#define INIT_CLIENT_ENTRY_STATE(cstateptr, blocksize)      \
  do                                                       \
  {                                                        \
    (cstateptr)->enclosing_block_size = (blocksize);       \
    (cstateptr)->parsed_entry_header = false;              \
    (cstateptr)->client_protocol = kClientProtocolUnknown; \
  } while (0)

typedef struct BrokerClientListState
{
  PduBlockState block;
  ClientEntryState entry;
} BrokerClientListState;

#define INIT_CLIENT_LIST_STATE(clstateptr, blocksize, bmsgptr)             \
  do                                                                       \
  {                                                                        \
    INIT_PDU_BLOCK_STATE(&(clstateptr)->block, blocksize);                 \
    BROKER_GET_CLIENT_LIST(bmsgptr)->client_protocol = kClientProtocolUnknown;    \
    BROKER_GET_RPT_CLIENT_LIST(BROKER_GET_CLIENT_LIST(bmsgptr))->client_entries = NULL;  \
    BROKER_GET_RPT_CLIENT_LIST(BROKER_GET_CLIENT_LIST(bmsgptr))->num_client_entries = 0; \
    BROKER_GET_RPT_CLIENT_LIST(BROKER_GET_CLIENT_LIST(bmsgptr))->more_coming = false;    \
    BROKER_GET_EPT_CLIENT_LIST(BROKER_GET_CLIENT_LIST(bmsgptr))->client_entries = NULL;  \
    BROKER_GET_EPT_CLIENT_LIST(BROKER_GET_CLIENT_LIST(bmsgptr))->num_client_entries = 0; \
    BROKER_GET_EPT_CLIENT_LIST(BROKER_GET_CLIENT_LIST(bmsgptr))->more_coming = false;    \
  } while (0)

typedef struct ClientConnectState
{
  size_t pdu_data_size;
  bool common_data_parsed;
  ClientEntryState entry;
} ClientConnectState;

#define INIT_CLIENT_CONNECT_STATE(cstateptr, blocksize, bmsgptr) \
  do                                                             \
  {                                                              \
    (cstateptr)->pdu_data_size = blocksize;                      \
    (cstateptr)->common_data_parsed = false;                     \
  } while (0)

typedef struct ClientEntryUpdateState
{
  size_t pdu_data_size;
  bool common_data_parsed;
  ClientEntryState entry;
} ClientEntryUpdateState;

#define INIT_CLIENT_ENTRY_UPDATE_STATE(ceustateptr, blocksize, bmsgptr) \
  do                                                                    \
  {                                                                     \
    (ceustateptr)->pdu_data_size = blocksize;                           \
    (ceustateptr)->common_data_parsed = false;                          \
  } while (0)

typedef struct BrokerState
{
  PduBlockState block;
  union
  {
    GenericListState data_list;
    BrokerClientListState client_list;
    ClientConnectState client_connect;
    ClientEntryUpdateState update;
    PduBlockState unknown;
  } data;
} BrokerState;

#define INIT_BROKER_STATE(bstateptr, blocksize, msgptr) INIT_PDU_BLOCK_STATE(&(bstateptr)->block, blocksize)

typedef struct RlpState
{
  PduBlockState block;
  union
  {
    BrokerState broker;
    RptState rpt;
    PduBlockState unknown;
  } data;
} RlpState;

#define INIT_RLP_STATE(rlpstateptr, blocksize) INIT_PDU_BLOCK_STATE(&(rlpstateptr)->block, blocksize)

typedef struct RdmnetMsgBuf
{
  uint8_t buf[RDMNET_RECV_DATA_MAX_SIZE * 2];
  size_t cur_data_size;
  RdmnetMessage msg;

  bool have_preamble;
  RlpState rlp_state;

  const EtcPalLogParams* lparams;
} RdmnetMsgBuf;

#ifdef __cplusplus
extern "C" {
#endif

void rdmnet_msg_buf_init(RdmnetMsgBuf* msg_buf);
etcpal_error_t rdmnet_msg_buf_recv(RdmnetMsgBuf* msg_buf, const uint8_t* data, size_t data_size);

#ifdef __cplusplus
}
#endif

#endif /* RDMNET_PRIVATE_MSG_BUF_H_ */<|MERGE_RESOLUTION|>--- conflicted
+++ resolved
@@ -26,13 +26,8 @@
 #define RDMNET_PRIVATE_MSG_BUF_H_
 
 #include <stdbool.h>
-<<<<<<< HEAD
 #include <stddef.h>
 #include <stdint.h>
-=======
-#include <stdint.h>
-#include <stddef.h>
->>>>>>> af38f24b
 #include "etcpal/log.h"
 #include "etcpal/uuid.h"
 #include "etcpal/socket.h"
@@ -149,11 +144,11 @@
   ClientEntryState entry;
 } BrokerClientListState;
 
-#define INIT_CLIENT_LIST_STATE(clstateptr, blocksize, bmsgptr)             \
-  do                                                                       \
-  {                                                                        \
-    INIT_PDU_BLOCK_STATE(&(clstateptr)->block, blocksize);                 \
-    BROKER_GET_CLIENT_LIST(bmsgptr)->client_protocol = kClientProtocolUnknown;    \
+#define INIT_CLIENT_LIST_STATE(clstateptr, blocksize, bmsgptr)                           \
+  do                                                                                     \
+  {                                                                                      \
+    INIT_PDU_BLOCK_STATE(&(clstateptr)->block, blocksize);                               \
+    BROKER_GET_CLIENT_LIST(bmsgptr)->client_protocol = kClientProtocolUnknown;           \
     BROKER_GET_RPT_CLIENT_LIST(BROKER_GET_CLIENT_LIST(bmsgptr))->client_entries = NULL;  \
     BROKER_GET_RPT_CLIENT_LIST(BROKER_GET_CLIENT_LIST(bmsgptr))->num_client_entries = 0; \
     BROKER_GET_RPT_CLIENT_LIST(BROKER_GET_CLIENT_LIST(bmsgptr))->more_coming = false;    \
