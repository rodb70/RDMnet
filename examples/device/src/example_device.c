/******************************************************************************
 * Copyright 2019 ETC Inc.
 *
 * Licensed under the Apache License, Version 2.0 (the "License");
 * you may not use this file except in compliance with the License.
 * You may obtain a copy of the License at
 *
 *    http://www.apache.org/licenses/LICENSE-2.0
 *
 * Unless required by applicable law or agreed to in writing, software
 * distributed under the License is distributed on an "AS IS" BASIS,
 * WITHOUT WARRANTIES OR CONDITIONS OF ANY KIND, either express or implied.
 * See the License for the specific language governing permissions and
 * limitations under the License.
 ******************************************************************************
 * This file is a part of RDMnet. For more information, go to:
 * https://github.com/ETCLabs/RDMnet
 *****************************************************************************/

#include "example_device.h"

#include <stdio.h>
#include <assert.h>
#include "etcpal/int.h"
#include "etcpal/pack.h"
#include "rdm/uid.h"
#include "rdm/defs.h"
#include "rdm/controller.h"
#include "rdmnet/version.h"
#include "default_responder.h"

/***************************** Private macros ********************************/

#define rdm_uid_matches_mine(uidptr) (rdm_uid_equal(uidptr, &device_state.my_uid) || rdm_uid_is_broadcast(uidptr))

/**************************** Private variables ******************************/

static struct device_state
{
  bool configuration_change;

  rdmnet_device_t device_handle;
  RdmnetScopeConfig cur_scope_config;
  char cur_search_domain[E133_DOMAIN_STRING_PADDED_LENGTH];

  bool connected;

  const EtcPalLogParams* lparams;
} device_state;

/*********************** Private function prototypes *************************/

/* RDM command handling */
static void device_handle_rpt_command(const RemoteRdmCommand* cmd, rdmnet_data_changed_t* data_changed);
static void device_handle_llrp_command(const LlrpRemoteRdmCommand* cmd, rdmnet_data_changed_t* data_changed);
static bool device_handle_rdm_command(const RdmCommand* rdm_cmd, RdmResponse* resp_list, size_t* resp_list_size,
                                      uint16_t* nack_reason, rdmnet_data_changed_t* data_changed);
static void device_send_rpt_status(rpt_status_code_t status_code, const RemoteRdmCommand* received_cmd);
static void device_send_rpt_nack(uint16_t nack_reason, const RemoteRdmCommand* received_cmd);
static void device_send_rpt_response(RdmResponse* resp_list, size_t num_responses,
                                     const RemoteRdmCommand* received_cmd);
static void device_send_llrp_nack(uint16_t nack_reason, const LlrpRemoteRdmCommand* received_cmd);
static void device_send_llrp_response(RdmResponse* resp, const LlrpRemoteRdmCommand* received_cmd);

/* Device callbacks */
static void device_connected(rdmnet_device_t handle, const RdmnetClientConnectedInfo* info, void* context);
static void device_connect_failed(rdmnet_device_t handle, const RdmnetClientConnectFailedInfo* info, void* context);
static void device_disconnected(rdmnet_device_t handle, const RdmnetClientDisconnectedInfo* info, void* context);
static void device_rdm_cmd_received(rdmnet_device_t handle, const RemoteRdmCommand* cmd, void* context);
static void device_llrp_rdm_cmd_received(rdmnet_device_t handle, const LlrpRemoteRdmCommand* cmd, void* context);

/*************************** Function definitions ****************************/

void device_print_version()
{
  printf("ETC Prototype RDMnet Device\n");
  printf("Version %s\n\n", RDMNET_VERSION_STRING);
  printf("%s\n", RDMNET_VERSION_COPYRIGHT);
  printf("License: Apache License v2.0 <http://www.apache.org/licenses/LICENSE-2.0>\n");
  printf("Unless required by applicable law or agreed to in writing, this software is\n");
  printf("provided \"AS IS\", WITHOUT WARRANTIES OR CONDITIONS OF ANY KIND, either express\n");
  printf("or implied.\n");
}

etcpal_error_t device_init(const RdmnetScopeConfig* scope_config, const EtcPalLogParams* lparams)
{
  if (!scope_config)
    return kEtcPalErrInvalid;

  device_state.lparams = lparams;

  etcpal_log(lparams, ETCPAL_LOG_INFO, "ETC Prototype RDMnet Device Version " RDMNET_VERSION_STRING);

  rdmnet_safe_strncpy(device_state.cur_search_domain, E133_DEFAULT_DOMAIN, E133_DOMAIN_STRING_PADDED_LENGTH);
  device_state.cur_scope_config = *scope_config;
  default_responder_init(scope_config, device_state.cur_search_domain);

  etcpal_error_t res = rdmnet_device_init(lparams);
  if (res != kEtcPalErrOk)
  {
    etcpal_log(lparams, ETCPAL_LOG_ERR, "RDMnet initialization failed with error: '%s'", etcpal_strerror(res));
    return res;
  }

  RdmnetDeviceConfig config;
  RDMNET_DEVICE_CONFIG_INIT(&config, 0x6574);
  // A typical hardware-locked device would use etcpal_generate_v3_uuid() to generate a CID that is
  // the same every time. But this example device is not locked to hardware, so a V4 UUID makes
  // more sense.
  etcpal_generate_v4_uuid(&config.cid);
  config.scope_config = *scope_config;
  config.callbacks.connected = device_connected;
  config.callbacks.connect_failed = device_connect_failed;
  config.callbacks.disconnected = device_disconnected;
  config.callbacks.rdm_command_received = device_rdm_cmd_received;
  config.callbacks.llrp_rdm_command_received = device_llrp_rdm_cmd_received;
  config.callback_context = NULL;

  res = rdmnet_device_create(&config, &device_state.device_handle);
  if (res != kEtcPalErrOk)
  {
    etcpal_log(lparams, ETCPAL_LOG_ERR, "Device initialization failed with error: '%s'", etcpal_strerror(res));
    rdmnet_core_deinit();
  }
  return res;
}

void device_deinit()
{
  rdmnet_device_destroy(device_state.device_handle, kRdmnetDisconnectShutdown);
  rdmnet_device_deinit();
  default_responder_deinit();
}

void device_connected(rdmnet_device_t handle, const RdmnetClientConnectedInfo* info, void* context)
{
  (void)handle;
  (void)context;

  default_responder_update_connection_status(true, &info->broker_addr, uid);
  etcpal_log(device_state.lparams, ETCPAL_LOG_INFO, "Device connected to Broker on scope '%s'.",
             device_state.cur_scope_config.scope);
}

void device_connect_failed(rdmnet_device_t handle, const RdmnetClientConnectFailedInfo* info, void* context)
{
  (void)handle;
  (void)info;
  (void)context;

  if (info->will_retry)
  {
    etcpal_log(device_state.lparams, ETCPAL_LOG_INFO, "Connect failed to broker on scope '%s': %s. Retrying...",
               device_state.cur_scope_config.scope, rdmnet_connect_fail_event_to_string(info->event));
  }
  else
  {
    etcpal_log(device_state.lparams, ETCPAL_LOG_CRIT, "Connect to broker on scope '%s' failed FATALLY: %s",
               device_state.cur_scope_config.scope, rdmnet_connect_fail_event_to_string(info->event));
  }
  if (info->event == kRdmnetConnectFailSocketFailure || info->event == kRdmnetConnectFailTcpLevel)
  {
    etcpal_log(device_state.lparams, ETCPAL_LOG_INFO, "Socket error: '%s'", etcpal_strerror(info->socket_err));
  }
  if (info->event == kRdmnetConnectFailRejected)
  {
    etcpal_log(device_state.lparams, ETCPAL_LOG_INFO, "Reject reason: '%s'",
               rdmnet_connect_status_to_string(info->rdmnet_reason));
  }
}

void device_disconnected(rdmnet_device_t handle, const RdmnetClientDisconnectedInfo* info, void* context)
{
  (void)handle;
  (void)context;

<<<<<<< HEAD
  default_responder_update_connection_status(false, NULL, NULL);
  etcpal_log(device_state.lparams, ETCPAL_LOG_INFO, "Device disconnected from Broker on scope '%s'.",
             device_state.cur_scope_config.scope);
=======
  default_responder_update_connection_status(false, NULL);
  if (info->will_retry)
  {
    etcpal_log(device_state.lparams, ETCPAL_LOG_INFO, "Device disconnected from broker on scope '%s': %s. Retrying...",
               device_state.cur_scope_config.scope, rdmnet_disconnect_event_to_string(info->event));
  }
  else
  {
    etcpal_log(device_state.lparams, ETCPAL_LOG_CRIT, "Device disconnected FATALLY from broker on scope '%s': %s.",
               device_state.cur_scope_config.scope, rdmnet_disconnect_event_to_string(info->event));
  }
  if (info->event == kRdmnetDisconnectAbruptClose)
  {
    etcpal_log(device_state.lparams, ETCPAL_LOG_INFO, "Socket error: '%s'", etcpal_strerror(info->socket_err));
  }
  if (info->event == kRdmnetDisconnectGracefulRemoteInitiated)
  {
    etcpal_log(device_state.lparams, ETCPAL_LOG_INFO, "Disconnect reason: '%s'",
               rdmnet_disconnect_reason_to_string(info->rdmnet_reason));
  }
>>>>>>> 9567ce90
}

void device_rdm_cmd_received(rdmnet_device_t handle, const RemoteRdmCommand* cmd, void* context)
{
  (void)handle;
  (void)context;

  rdmnet_data_changed_t data_changed = kNoRdmnetDataChanged;
  device_handle_rpt_command(cmd, &data_changed);
  if (data_changed == kRdmnetScopeConfigChanged)
  {
    default_responder_get_scope_config(&device_state.cur_scope_config);
    rdmnet_device_change_scope(handle, &device_state.cur_scope_config, kRdmnetDisconnectRptReconfigure);
  }
  else if (data_changed == kRdmnetSearchDomainChanged)
  {
    default_responder_get_search_domain(device_state.cur_search_domain);
    rdmnet_device_change_search_domain(handle, device_state.cur_search_domain, kRdmnetDisconnectRptReconfigure);
  }
}

void device_llrp_rdm_cmd_received(rdmnet_device_t handle, const LlrpRemoteRdmCommand* cmd, void* context)
{
  (void)handle;
  (void)context;
  (void)cmd;

  rdmnet_data_changed_t data_changed = kNoRdmnetDataChanged;
  device_handle_llrp_command(cmd, &data_changed);
  if (data_changed == kRdmnetScopeConfigChanged)
  {
    default_responder_get_scope_config(&device_state.cur_scope_config);
    rdmnet_device_change_scope(handle, &device_state.cur_scope_config, kRdmnetDisconnectLlrpReconfigure);
  }
  else if (data_changed == kRdmnetSearchDomainChanged)
  {
    default_responder_get_search_domain(device_state.cur_search_domain);
    rdmnet_device_change_search_domain(handle, device_state.cur_search_domain, kRdmnetDisconnectLlrpReconfigure);
  }
}

void device_handle_rpt_command(const RemoteRdmCommand* cmd, rdmnet_data_changed_t* data_changed)
{
  const RdmCommand* rdm_cmd = &cmd->rdm;
  if (rdm_cmd->command_class != kRdmCCGetCommand && rdm_cmd->command_class != kRdmCCSetCommand)
  {
    device_send_rpt_status(VECTOR_RPT_STATUS_INVALID_COMMAND_CLASS, cmd);
    etcpal_log(device_state.lparams, ETCPAL_LOG_WARNING,
               "Device received RDM command with invalid command class 0x%02x", rdm_cmd->command_class);
  }
  else
  {
    RdmResponse resp;
    RdmResponse resp_list[MAX_RESPONSES_IN_ACK_OVERFLOW];
    size_t resp_list_size = 0;
    rdmresp_response_type_t response_type = kRdmRespRtNoSend;
    etcpal_error_t process_cmd_result = kEtcPalErrOk;

    do
    {
      process_cmd_result = default_responder_process_command(rdm_cmd, &resp, &response_type);

      // Assert because if == kEtcPalErrInvalid, a bug exists on this side
      assert(process_cmd_result != kEtcPalErrInvalid);  

      if (process_cmd_result == kEtcPalErrOk)
      {
        assert((resp_list_size == 0) ||
               ((response_type != kRdmRespRtNackReason) && (response_type != kRdmRespRtNoSend)));

        if (response_type != kRdmRespRtNoSend)
        {
          resp_list[resp_list_size++] = resp;
        }
      }
      else  // A NACK reason has already been packed in resp by default_responder_process_command
      {
        resp_list[0] = resp;
        resp_list_size = 1;
      }
    } while ((response_type == kRdmRespRtAckOverflow) && (resp_list_size < MAX_RESPONSES_IN_ACK_OVERFLOW));

    if (resp_list_size > 0)
    {
      if (response_type == kRdmRespRtNackReason)
      {
        uint16_t nack_reason = etcpal_upack_16b(resp.parameter_data.data);

        if (nack_reason == E120_NR_UNKNOWN_PID)
        {
          etcpal_log(device_state.lparams, ETCPAL_LOG_DEBUG,
                     "Sending NACK to Controller %04x:%08x for unknown PID 0x%04x", cmd->source_uid.manu,
                     cmd->source_uid.id, rdm_cmd->param_id);
        }
        else
        {
          etcpal_log(device_state.lparams, ETCPAL_LOG_DEBUG,
                     "Sending %s NACK to Controller %04x:%08x for supported PID 0x%04x with reason 0x%04x",
                     rdm_cmd->command_class == kRdmCCSetCommand ? "SET_COMMAND" : "GET_COMMAND", cmd->source_uid.manu,
                     cmd->source_uid.id, rdm_cmd->param_id, nack_reason);
        }
      }
      else
      {
        etcpal_log(device_state.lparams, ETCPAL_LOG_DEBUG, "ACK'ing %s for PID 0x%04x from Controller %04x:%08x",
                   rdm_cmd->command_class == kRdmCCSetCommand ? "SET_COMMAND" : "GET_COMMAND", rdm_cmd->param_id,
                   cmd->source_uid.manu, cmd->source_uid.id);
      }

      device_send_rpt_response(resp_list, resp_list_size, cmd);
    }
  }
  /* OLD RESPONDER (commented out, should be removed once new responder is up and running) */
  //else if (!default_responder_supports_pid(rdm_cmd->param_id))
  //{
  //  device_send_rpt_nack(E120_NR_UNKNOWN_PID, cmd);
  //  etcpal_log(device_state.lparams, ETCPAL_LOG_DEBUG, "Sending NACK to Controller %04x:%08x for unknown PID 0x%04x",
  //             cmd->source_uid.manu, cmd->source_uid.id, rdm_cmd->param_id);
  //}
  //else
  //{
  //  RdmResponse resp_list[MAX_RESPONSES_IN_ACK_OVERFLOW];
  //  size_t resp_list_size;
  //  uint16_t nack_reason;
  //  if (device_handle_rdm_command(&cmd->rdm, resp_list, &resp_list_size, &nack_reason, data_changed))
  //  {
  //    device_send_rpt_response(resp_list, resp_list_size, cmd);
  //    etcpal_log(device_state.lparams, ETCPAL_LOG_DEBUG, "ACK'ing %s for PID 0x%04x from Controller %04x:%08x",
  //               rdm_cmd->command_class == kRdmCCSetCommand ? "SET_COMMAND" : "GET_COMMAND", rdm_cmd->param_id,
  //               cmd->source_uid.manu, cmd->source_uid.id);
  //  }
  //  else
  //  {
  //    device_send_rpt_nack(nack_reason, cmd);
  //    etcpal_log(device_state.lparams, ETCPAL_LOG_DEBUG,
  //               "Sending %s NACK to Controller %04x:%08x for supported PID 0x%04x with reason 0x%04x",
  //               rdm_cmd->command_class == kRdmCCSetCommand ? "SET_COMMAND" : "GET_COMMAND", cmd->source_uid.manu,
  //               cmd->source_uid.id, rdm_cmd->param_id, nack_reason);
  //  }
  //}
}

void device_handle_llrp_command(const LlrpRemoteRdmCommand* cmd, rdmnet_data_changed_t* data_changed)
{
  const RdmCommand* rdm_cmd = &cmd->rdm;
  if (rdm_cmd->command_class != kRdmCCGetCommand && rdm_cmd->command_class != kRdmCCSetCommand)
  {
    device_send_llrp_nack(E120_NR_UNSUPPORTED_COMMAND_CLASS, cmd);
    etcpal_log(device_state.lparams, ETCPAL_LOG_WARNING,
               "Device received LLRP RDM command with invalid command class 0x%02x", rdm_cmd->command_class);
  }
  else if (!default_responder_supports_pid(rdm_cmd->param_id))
  {
    device_send_llrp_nack(E120_NR_UNKNOWN_PID, cmd);
    etcpal_log(device_state.lparams, ETCPAL_LOG_DEBUG, "Sending NACK to LLRP Manager %04x:%08x for unknown PID 0x%04x",
               cmd->rdm.source_uid.manu, cmd->rdm.source_uid.id, rdm_cmd->param_id);
  }
  else
  {
    RdmResponse resp_list[MAX_RESPONSES_IN_ACK_OVERFLOW];
    size_t resp_list_size;
    uint16_t nack_reason;
    if (device_handle_rdm_command(&cmd->rdm, resp_list, &resp_list_size, &nack_reason, data_changed))
    {
      if (resp_list_size > 1)
      {
        device_send_llrp_nack(E137_7_NR_ACTION_NOT_SUPPORTED, cmd);
        etcpal_log(
            device_state.lparams, ETCPAL_LOG_DEBUG,
            "Sending NACK to LLRP Manager %04x:%08x for supported PID 0x%04x because response would cause ACK_OVERFLOW",
            cmd->rdm.source_uid.manu, cmd->rdm.source_uid.id, rdm_cmd->param_id);
      }
      else
      {
        device_send_llrp_response(resp_list, cmd);
        etcpal_log(device_state.lparams, ETCPAL_LOG_DEBUG, "ACK'ing %s for PID 0x%04x from LLRP Manager %04x:%08x",
                   rdm_cmd->command_class == kRdmCCSetCommand ? "SET_COMMAND" : "GET_COMMAND", rdm_cmd->param_id,
                   cmd->rdm.source_uid.manu, cmd->rdm.source_uid.id);
      }
    }
    else
    {
      device_send_llrp_nack(nack_reason, cmd);
      etcpal_log(device_state.lparams, ETCPAL_LOG_DEBUG,
                 "Sending %s NACK to LLRP Manager %04x:%08x for supported PID 0x%04x with reason 0x%04x",
                 rdm_cmd->command_class == kRdmCCSetCommand ? "SET_COMMAND" : "GET_COMMAND", cmd->rdm.source_uid.manu,
                 cmd->rdm.source_uid.id, rdm_cmd->param_id, nack_reason);
    }
  }
}

bool device_handle_rdm_command(const RdmCommand* rdm_cmd, RdmResponse* resp_list, size_t* resp_list_size,
                               uint16_t* nack_reason, rdmnet_data_changed_t* data_changed)
{
  bool res = false;
  switch (rdm_cmd->command_class)
  {
    case kRdmCCSetCommand:
    {
      if (default_responder_set(rdm_cmd->param_id, rdm_cmd->parameter_data.data, rdm_cmd->parameter_data.datalen,
                                nack_reason, data_changed))
      {
        resp_list->source_uid = rdm_cmd->dest_uid;
        resp_list->dest_uid = kBroadcastUid;
        resp_list->transaction_num = rdm_cmd->transaction_num;
        resp_list->resp_type = kRdmResponseTypeAck;
        resp_list->msg_count = 0;
        resp_list->subdevice = 0;
        resp_list->command_class = kRdmCCSetCommandResponse;
        resp_list->param_id = rdm_cmd->param_id;
        resp_list->parameter_data.datalen = 0;

        *resp_list_size = 1;
        res = true;
      }
      break;
    }
    case kRdmCCGetCommand:
    {
      param_data_list_t resp_data_list;
      if (default_responder_get(rdm_cmd->param_id, rdm_cmd->parameter_data.data, rdm_cmd->parameter_data.datalen,
                                resp_data_list, resp_list_size, nack_reason))
      {
        for (size_t i = 0; i < *resp_list_size; ++i)
        {
          resp_list[i].source_uid = rdm_cmd->dest_uid;
          resp_list[i].dest_uid = rdm_cmd->source_uid;
          resp_list[i].transaction_num = rdm_cmd->transaction_num;
          resp_list[i].resp_type = (i == *resp_list_size - 1) ? kRdmResponseTypeAck : kRdmResponseTypeAckOverflow;
          resp_list[i].msg_count = 0;
          resp_list[i].subdevice = 0;
          resp_list[i].command_class = kRdmCCGetCommandResponse;
          resp_list[i].param_id = rdm_cmd->param_id;

          memcpy(resp_list[i].parameter_data.data, resp_data_list[i].data, resp_data_list[i].datalen);
          resp_list[i].parameter_data.datalen = resp_data_list[i].datalen;
          res = true;
        }
      }
      break;
    }
    default:
      break;
  }
  return res;
}

void device_send_rpt_status(rpt_status_code_t status_code, const RemoteRdmCommand* received_cmd)
{
  LocalRptStatus status;
  rdmnet_create_status_from_command(received_cmd, status_code, &status);

  etcpal_error_t send_res = rdmnet_device_send_status(device_state.device_handle, &status);
  if (send_res != kEtcPalErrOk)
  {
    etcpal_log(device_state.lparams, ETCPAL_LOG_ERR, "Error sending RPT Status message to Broker: '%s'.",
               etcpal_strerror(send_res));
  }
}

void device_send_rpt_nack(uint16_t nack_reason, const RemoteRdmCommand* received_cmd)
{
  RdmResponse resp;
  RDM_CREATE_NACK_FROM_COMMAND(&resp, &received_cmd->rdm, nack_reason);
  device_send_rpt_response(&resp, 1, received_cmd);
}

void device_send_rpt_response(RdmResponse* resp_list, size_t num_responses, const RemoteRdmCommand* received_cmd)
{
  LocalRdmResponse resp_to_send;
  rdmnet_create_response_from_command(received_cmd, resp_list, num_responses, &resp_to_send);

  etcpal_error_t send_res = rdmnet_device_send_rdm_response(device_state.device_handle, &resp_to_send);
  if (send_res != kEtcPalErrOk)
  {
    etcpal_log(device_state.lparams, ETCPAL_LOG_ERR, "Error sending RPT RDM response: '%s.", etcpal_strerror(send_res));
  }
}

void device_send_llrp_nack(uint16_t nack_reason, const LlrpRemoteRdmCommand* received_cmd)
{
  RdmResponse resp;
  RDM_CREATE_NACK_FROM_COMMAND(&resp, &received_cmd->rdm, nack_reason);
  device_send_llrp_response(&resp, received_cmd);
}

void device_send_llrp_response(RdmResponse* resp, const LlrpRemoteRdmCommand* received_cmd)
{
  LlrpLocalRdmResponse resp_to_send;
  LLRP_CREATE_RESPONSE_FROM_COMMAND(&resp_to_send, received_cmd, resp);

  etcpal_error_t send_res = rdmnet_device_send_llrp_response(device_state.device_handle, &resp_to_send);
  if (send_res != kEtcPalErrOk)
  {
    etcpal_log(device_state.lparams, ETCPAL_LOG_ERR, "Error sending LLRP RDM response: '%s.",
               etcpal_strerror(send_res));
  }
}<|MERGE_RESOLUTION|>--- conflicted
+++ resolved
@@ -174,12 +174,7 @@
   (void)handle;
   (void)context;
 
-<<<<<<< HEAD
   default_responder_update_connection_status(false, NULL, NULL);
-  etcpal_log(device_state.lparams, ETCPAL_LOG_INFO, "Device disconnected from Broker on scope '%s'.",
-             device_state.cur_scope_config.scope);
-=======
-  default_responder_update_connection_status(false, NULL);
   if (info->will_retry)
   {
     etcpal_log(device_state.lparams, ETCPAL_LOG_INFO, "Device disconnected from broker on scope '%s': %s. Retrying...",
@@ -199,7 +194,6 @@
     etcpal_log(device_state.lparams, ETCPAL_LOG_INFO, "Disconnect reason: '%s'",
                rdmnet_disconnect_reason_to_string(info->rdmnet_reason));
   }
->>>>>>> 9567ce90
 }
 
 void device_rdm_cmd_received(rdmnet_device_t handle, const RemoteRdmCommand* cmd, void* context)
