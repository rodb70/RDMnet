--- conflicted
+++ resolved
@@ -30,10 +30,6 @@
 
 /**************************** Private constants ******************************/
 
-<<<<<<< HEAD
-=======
-#define NUM_SUPPORTED_PIDS 12
->>>>>>> d75f9ff0
 static const uint16_t kSupportedPIDList[NUM_SUPPORTED_PIDS] = {
     E120_IDENTIFY_DEVICE,    E120_SUPPORTED_PARAMETERS,     E120_DEVICE_INFO,
     E120_MANUFACTURER_LABEL, E120_DEVICE_MODEL_DESCRIPTION, E120_SOFTWARE_VERSION_LABEL,
