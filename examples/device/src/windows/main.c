/******************************************************************************
************************* IMPORTANT NOTE -- READ ME!!! ************************
*******************************************************************************
* THIS SOFTWARE IMPLEMENTS A **DRAFT** STANDARD, BSR E1.33 REV. 77. UNDER NO
* CIRCUMSTANCES SHOULD THIS SOFTWARE BE USED FOR ANY PRODUCT AVAILABLE FOR
* GENERAL SALE TO THE PUBLIC. DUE TO THE INEVITABLE CHANGE OF DRAFT PROTOCOL
* VALUES AND BEHAVIORAL REQUIREMENTS, PRODUCTS USING THIS SOFTWARE WILL **NOT**
* BE INTEROPERABLE WITH PRODUCTS IMPLEMENTING THE FINAL RATIFIED STANDARD.
*******************************************************************************
* Copyright 2019 ETC Inc.
*
* Licensed under the Apache License, Version 2.0 (the "License");
* you may not use this file except in compliance with the License.
* You may obtain a copy of the License at
*
*    http://www.apache.org/licenses/LICENSE-2.0
*
* Unless required by applicable law or agreed to in writing, software
* distributed under the License is distributed on an "AS IS" BASIS,
* WITHOUT WARRANTIES OR CONDITIONS OF ANY KIND, either express or implied.
* See the License for the specific language governing permissions and
* limitations under the License.
*******************************************************************************
* This file is a part of RDMnet. For more information, go to:
* https://github.com/ETCLabs/RDMnet
******************************************************************************/

#include <WinSock2.h>
#include <Windows.h>
#include <ws2tcpip.h>
#include <stdio.h>
#include <stdbool.h>
#include <wchar.h>
#include <string.h>
#include "etcpal/socket.h"
#include "rdmnet/device.h"
#include "example_device.h"
#include "win_device_log.h"

void print_help(wchar_t* app_name)
{
  printf("Usage: %ls [OPTION]...\n\n", app_name);
  printf("  --scope=SCOPE     Configures the RDMnet Scope to SCOPE. Enter nothing after\n");
  printf("                    '=' to set the scope to the default.\n");
  printf("  --broker=IP:PORT  Connect to a Broker at address IP:PORT instead of\n");
  printf("                    performing discovery.\n");
  printf("  --help            Display this help and exit.\n");
  printf("  --version         Output version information and exit.\n");
}

bool set_scope(wchar_t* arg, char* scope_buf)
{
  if (WideCharToMultiByte(CP_UTF8, 0, arg, -1, scope_buf, E133_SCOPE_STRING_PADDED_LENGTH, NULL, NULL) > 0)
    return true;
  return false;
}

bool set_static_broker(wchar_t* arg, EtcPalSockaddr* static_broker_addr)
{
  wchar_t* sep = wcschr(arg, ':');
  if (sep != NULL && sep - arg < ETCPAL_INET6_ADDRSTRLEN)
  {
    wchar_t ip_str[ETCPAL_INET6_ADDRSTRLEN];
    ptrdiff_t ip_str_len = sep - arg;
    struct sockaddr_storage tst_addr;

    //    struct in_addr tst_addr;
    //    struct in6_addr tst_addr6;
    INT convert_res;

    wmemcpy(ip_str, arg, ip_str_len);
    ip_str[ip_str_len] = '\0';

    /* Try to convert the address in both IPv4 and IPv6 forms. */
    convert_res = InetPtonW(AF_INET, ip_str, &((struct sockaddr_in*)&tst_addr)->sin_addr);
    if (convert_res == 1)
    {
      tst_addr.ss_family = AF_INET;
      ip_os_to_etcpal((etcpal_os_ipaddr_t*)&tst_addr, &static_broker_addr->ip);
    }
    else
    {
      convert_res = InetPtonW(AF_INET6, ip_str, &((struct sockaddr_in6*)&tst_addr)->sin6_addr);
      if (convert_res == 1)
      {
        tst_addr.ss_family = AF_INET6;
        ip_os_to_etcpal((etcpal_os_ipaddr_t*)&tst_addr, &static_broker_addr->ip);
      }
    }
    if (convert_res == 1 && 1 == swscanf(sep + 1, L"%hu", &static_broker_addr->port))
      return true;
  }
  return false;
}

static bool device_keep_running = true;

BOOL WINAPI console_handler(DWORD signal)
{
  if (signal == CTRL_C_EVENT)
  {
    printf("Stopping Device...\n");
    device_keep_running = false;
  }

  return TRUE;
}

int wmain(int argc, wchar_t* argv[])
{
  etcpal_error_t res = kEtcPalErrOk;
  bool should_exit = false;
  RdmnetScopeConfig scope_config;
  const EtcPalLogParams* lparams;

  RDMNET_CLIENT_SET_DEFAULT_SCOPE(&scope_config);

  if (argc > 1)
  {
    for (int i = 1; i < argc; ++i)
    {
      if (_wcsnicmp(argv[i], L"--scope=", 8) == 0)
      {
        if (!set_scope(&argv[i][8], scope_config.scope))
        {
          print_help(argv[0]);
          should_exit = true;
          break;
        }
      }
      else if (_wcsnicmp(argv[i], L"--broker=", 9) == 0)
      {
        if (set_static_broker(&argv[i][9], &scope_config.static_broker_addr))
        {
          scope_config.has_static_broker_addr = true;
        }
        else
        {
          print_help(argv[0]);
          should_exit = true;
          break;
        }
      }
      else if (_wcsicmp(argv[i], L"--version") == 0)
      {
        device_print_version();
        should_exit = true;
        break;
      }
      else
      {
        print_help(argv[0]);
        should_exit = true;
        break;
      }
    }
  }
  if (should_exit)
    return 1;

  device_log_init("RDMnetDevice.log");
  lparams = device_get_log_params();

  /* Handle console signals */
  if (!SetConsoleCtrlHandler(console_handler, TRUE))
  {
    etcpal_log(lparams, ETCPAL_LOG_ERR, "Could not set console signal handler.");
    return 1;
  }

  /* Startup the device */
  res = device_init(&scope_config, lparams);
  if (res != kEtcPalErrOk)
  {
    etcpal_log(lparams, ETCPAL_LOG_ERR, "Device failed to initialize: '%s'", etcpal_strerror(res));
    return 1;
  }

<<<<<<< HEAD
  lwpa_log(lparams, LWPA_LOG_INFO, "Device initialized.");
=======
  etcpal_log(lparams, ETCPAL_LOG_INFO, "Device initialized.");
>>>>>>> cdf558d3

  while (device_keep_running)
  {
    Sleep(100);
  }

  device_deinit();
  device_log_deinit();
  return 0;
}<|MERGE_RESOLUTION|>--- conflicted
+++ resolved
@@ -176,11 +176,7 @@
     return 1;
   }
 
-<<<<<<< HEAD
-  lwpa_log(lparams, LWPA_LOG_INFO, "Device initialized.");
-=======
   etcpal_log(lparams, ETCPAL_LOG_INFO, "Device initialized.");
->>>>>>> cdf558d3
 
   while (device_keep_running)
   {
