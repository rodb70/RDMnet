/******************************************************************************
 * Copyright 2019 ETC Inc.
 *
 * Licensed under the Apache License, Version 2.0 (the "License");
 * you may not use this file except in compliance with the License.
 * You may obtain a copy of the License at
 *
 *    http://www.apache.org/licenses/LICENSE-2.0
 *
 * Unless required by applicable law or agreed to in writing, software
 * distributed under the License is distributed on an "AS IS" BASIS,
 * WITHOUT WARRANTIES OR CONDITIONS OF ANY KIND, either express or implied.
 * See the License for the specific language governing permissions and
 * limitations under the License.
 ******************************************************************************
 * This file is a part of RDMnet. For more information, go to:
 * https://github.com/ETCLabs/RDMnet
 *****************************************************************************/

#include "RDMnetNetworkModel.h"

#include <cassert>
#include <algorithm>
#include "etcpal/pack.h"
#include "etcpal/socket.h"
#include "rdm/responder.h"
#include "rdmnet/version.h"
#include "PropertyItem.h"
#include "ControllerUtils.h"

BEGIN_INCLUDE_QT_HEADERS()
#include <QMessageBox>
END_INCLUDE_QT_HEADERS()

// Unpack an IPv4 or IPv6 address from a byte buffer pointed to by addrData, with type indicated by
// addrType.
// Returns a string representation of the IP address if parsed successfully, empty string otherwise.
static QString UnpackAndParseIPAddress(const uint8_t* addrData, etcpal_iptype_t addrType)
{
  char ip_str_buf[ETCPAL_INET6_ADDRSTRLEN];
  EtcPalIpAddr ip;

  if (addrType == kEtcPalIpTypeV4)
  {
    ETCPAL_IP_SET_V4_ADDRESS(&ip, etcpal_upack_32b(addrData));
  }
  else if (addrType == kEtcPalIpTypeV6)
  {
    ETCPAL_IP_SET_V6_ADDRESS(&ip, addrData);
  }

  if (!etcpal_ip_is_wildcard(&ip))
  {
    etcpal_inet_ntop(&ip, ip_str_buf, ETCPAL_INET6_ADDRSTRLEN);
    return QString::fromUtf8(ip_str_buf);
  }
  else
  {
    return QString();
  }
}

static etcpal_error_t ParseAndPackIPAddress(etcpal_iptype_t addrType, const std::string& ipString, uint8_t* outBuf)
{
  EtcPalIpAddr ip;

  etcpal_error_t result = etcpal_inet_pton(addrType, ipString.c_str(), &ip);
  if (result == kEtcPalErrOk)
  {
    if (addrType == kEtcPalIpTypeV4)
    {
      etcpal_pack_32b(outBuf, ETCPAL_IP_V4_ADDRESS(&ip));
    }
    else if (addrType == kEtcPalIpTypeV6)
    {
      memcpy(outBuf, ETCPAL_IP_V6_ADDRESS(&ip), ETCPAL_IPV6_BYTES);
    }
  }

  return result;
}

void appendRowToItem(QStandardItem* parent, QStandardItem* child)
{
  if (parent && child)
  {
    parent->appendRow(child);

    if (child->columnCount() != 2)
    {
      child->setColumnCount(2);
    }
  }
}

template <typename T>
T* getNearestParentItemOfType(QStandardItem* child)
{
  T* parent = nullptr;
  QStandardItem* current = child;

  while (!parent && current)
  {
    current = current->parent();

    if (current)
    {
      parent = dynamic_cast<T*>(current);
    }
  }

  return parent;
}

void RDMnetNetworkModel::addScopeToMonitor(QString scope)
{
  bool scopeAlreadyAdded = false;
  bool newScopeAdded = false;

  if (scope.length() > 0)
  {
    etcpal::WriteGuard conn_write(conn_lock_);

    for (auto iter = broker_connections_.begin(); (iter != broker_connections_.end()) && !scopeAlreadyAdded; ++iter)
    {
      if (iter->second->scope() == scope)
      {
        scopeAlreadyAdded = true;
      }
    }

    if (scopeAlreadyAdded)
    {
      QMessageBox errorMessageBox;

      errorMessageBox.setText(tr("The broker for the scope \"%1\" has already been added to this tree. "
                                 "Duplicates with the same scope cannot be added.")
                                  .arg(scope));
      errorMessageBox.setIcon(QMessageBox::Icon::Critical);
      errorMessageBox.exec();
    }
    else
    {
      rdmnet_client_scope_t new_scope_handle = rdmnet_->AddScope(scope.toStdString());
      if (new_scope_handle != RDMNET_CLIENT_SCOPE_INVALID)
      {
        BrokerItem* broker = new BrokerItem(scope, new_scope_handle);
        appendRowToItem(invisibleRootItem(), broker);
        broker->enableChildrenSearch();

        emit expandNewItem(broker->index(), BrokerItem::BrokerItemType);

        broker_connections_.insert(std::make_pair(new_scope_handle, broker));

        default_responder_.AddScope(scope.toStdString());
        newScopeAdded = true;
      }
    }
  }

  if (newScopeAdded)
  {
    // Broadcast GET_RESPONSE notification because of newly added scope
    std::vector<RdmParamData> resp_data_list;
    uint16_t nack_reason;
    if (default_responder_.GetComponentScope(0x0001, resp_data_list, nack_reason))
    {
      SendRDMGetResponsesBroadcast(E133_COMPONENT_SCOPE, resp_data_list);
    }
  }
}

void RDMnetNetworkModel::directChildrenRevealed(const QModelIndex& parentIndex)
{
  QStandardItem* item = itemFromIndex(parentIndex);

  if (item)
  {
    for (int i = 0; i < item->rowCount(); ++i)
    {
      QStandardItem* child = item->child(i);

      if (child)
      {
        if (child->type() == SearchingStatusItem::SearchingStatusItemType)
        {
          searchingItemRevealed(dynamic_cast<SearchingStatusItem*>(child));
        }
      }
    }
  }
}

void RDMnetNetworkModel::addBrokerByIP(QString scope, const EtcPalSockaddr& addr)
{
  bool brokerAlreadyAdded = false;
  bool shouldSendRDMGetResponsesBroadcast = false;
  std::vector<RdmParamData> resp_data_list;

  {
    etcpal::WriteGuard conn_write(conn_lock_);
    for (const auto& broker_pair : broker_connections_)
    {
      if (broker_pair.second->scope() == scope)
      {
        brokerAlreadyAdded = true;
        break;
      }
    }

    if (brokerAlreadyAdded)
    {
      QMessageBox errorMessageBox;

      errorMessageBox.setText(tr("The broker for the scope \"%1\" has already been added to this "
                                 "tree. Duplicates with the same scope cannot be added.")
                                  .arg(scope));
      errorMessageBox.setIcon(QMessageBox::Icon::Critical);
      errorMessageBox.exec();
    }
    else
    {
      StaticBrokerConfig static_broker;
      static_broker.valid = true;
      static_broker.addr = addr;

      rdmnet_client_scope_t new_scope_handle = rdmnet_->AddScope(scope.toStdString(), static_broker);
      if (new_scope_handle != RDMNET_CLIENT_SCOPE_INVALID)
      {
        BrokerItem* broker = new BrokerItem(scope, new_scope_handle, static_broker);
        appendRowToItem(invisibleRootItem(), broker);
        broker->enableChildrenSearch();

        emit expandNewItem(broker->index(), BrokerItem::BrokerItemType);

        broker_connections_.insert(std::make_pair(new_scope_handle, broker));

        default_responder_.AddScope(scope.toStdString(), static_broker);
        // Broadcast GET_RESPONSE notification because of newly added scope
        uint16_t nack_reason;
        if (default_responder_.GetComponentScope(0x0001, resp_data_list, nack_reason))
        {
          shouldSendRDMGetResponsesBroadcast = true;
        }
      }
    }
  }

  if (shouldSendRDMGetResponsesBroadcast)
  {
    SendRDMGetResponsesBroadcast(E133_COMPONENT_SCOPE, resp_data_list);
  }
}

void RDMnetNetworkModel::addCustomLogOutputStream(LogOutputStream* stream)
{
  log_->addCustomOutputStream(stream);
}

void RDMnetNetworkModel::removeCustomLogOutputStream(LogOutputStream* stream)
{
  log_->removeCustomOutputStream(stream);
}

void RDMnetNetworkModel::Connected(rdmnet_client_scope_t scope_handle, const RdmnetClientConnectedInfo& info)
{
  etcpal::ReadGuard conn_read(conn_lock_);

  auto broker_itemIter = broker_connections_.find(scope_handle);
  if (broker_itemIter != broker_connections_.end())
  {
    // Update relevant data
<<<<<<< HEAD
    brokerItemIter->second->setConnected(true, info.broker_addr);
    std::string utf8_scope = brokerItemIter->second->scope().toStdString();
    default_responder_.UpdateScopeConnectionStatus(utf8_scope, true, info.broker_addr, uid);
=======
    broker_itemIter->second->setConnected(true, info.broker_addr);
    std::string utf8_scope = broker_itemIter->second->scope().toStdString();
    default_responder_.UpdateScopeConnectionStatus(utf8_scope, true, info.broker_addr);
>>>>>>> 9567ce90

    // Broadcast GET_RESPONSE notification because of new connection
    std::vector<RdmParamData> resp_data_list;
    uint16_t nack_reason;
    if (default_responder_.GetTCPCommsStatus(nullptr, 0, resp_data_list, nack_reason))
    {
      SendRDMGetResponsesBroadcast(E133_TCP_COMMS_STATUS, resp_data_list);
    }

    log_->Log(ETCPAL_LOG_INFO, "Connected to broker on scope %s", utf8_scope.c_str());
    rdmnet_->RequestClientList(scope_handle);
  }
}

void RDMnetNetworkModel::ConnectFailed(rdmnet_client_scope_t scope_handle, const RdmnetClientConnectFailedInfo& info)
{
  etcpal::ReadGuard conn_read(conn_lock_);

  BrokerItem* broker_item = broker_connections_[scope_handle];
  if (broker_item)
  {
    log_->Log(ETCPAL_LOG_INFO, "Connection failed to broker on scope %s: %s. %s",
              broker_item->scope().toStdString().c_str(), rdmnet_connect_fail_event_to_string(info.event),
              info.will_retry ? "Retrying..." : "NOT retrying!");
    if (info.event == kRdmnetConnectFailSocketFailure || info.event == kRdmnetConnectFailTcpLevel)
      log_->Log(ETCPAL_LOG_INFO, "Socket error: '%s'", etcpal_strerror(info.socket_err));
    if (info.event == kRdmnetConnectFailRejected)
      log_->Log(ETCPAL_LOG_INFO, "Reject reason: '%s'", rdmnet_connect_status_to_string(info.rdmnet_reason));
    // TODO: display user-facing information if this is a fatal connect failure.
  }
}

void RDMnetNetworkModel::Disconnected(rdmnet_client_scope_t scope_handle, const RdmnetClientDisconnectedInfo& info)
{
  etcpal::WriteGuard conn_write(conn_lock_);

  BrokerItem* broker_item = broker_connections_[scope_handle];
  if (broker_item)
  {
    if (broker_item->connected())
    {
      broker_item->setConnected(false);

      log_->Log(ETCPAL_LOG_INFO, "Disconnected from broker on scope %s: %s. %s",
                broker_item->scope().toStdString().c_str(), rdmnet_disconnect_event_to_string(info.event),
                info.will_retry ? "Retrying..." : "NOT retrying!");
      if (info.event == kRdmnetDisconnectAbruptClose)
        log_->Log(ETCPAL_LOG_INFO, "Socket error: '%s'", etcpal_strerror(info.socket_err));
      if (info.event == kRdmnetDisconnectGracefulRemoteInitiated)
        log_->Log(ETCPAL_LOG_INFO, "Disconnect reason: '%s'", rdmnet_disconnect_reason_to_string(info.rdmnet_reason));
      // TODO: display user-facing information if this is a fatal connect failure.

      emit brokerItemTextUpdated(broker_item);

      broker_item->rdmnet_clients_.clear();
      broker_item->completelyRemoveChildren(0, broker_item->rowCount());
      broker_item->enableChildrenSearch();

      // Broadcast GET_RESPONSE notification because of lost connection
      std::vector<RdmParamData> resp_data_list;
      uint16_t nack_reason;
      if (default_responder_.GetTCPCommsStatus(nullptr, 0, resp_data_list, nack_reason))
      {
        SendRDMGetResponsesBroadcast(E133_TCP_COMMS_STATUS, resp_data_list);
      }
    }
  }
}

void RDMnetNetworkModel::processAddRDMnetClients(BrokerItem* broker_item, const std::vector<ClientEntryData>& list)
{
  // Update the Controller's discovered list to match
  if (list.size() > 0)
  {
    broker_item->disableChildrenSearch();
  }

  for (const auto entry : list)
  {
    if (!is_rpt_client_entry(&entry))
      continue;

    bool is_me = (0 == ETCPAL_UUID_CMP(&entry.client_cid, &my_cid_));
    RDMnetClientItem* newRDMnetClientItem = new RDMnetClientItem(entry, is_me);
    bool itemAlreadyAdded = false;

    for (auto clientIter = broker_item->rdmnet_clients_.begin();
         (clientIter != broker_item->rdmnet_clients_.end()) && !itemAlreadyAdded; ++clientIter)
    {
      if ((*clientIter))
      {
        if ((*newRDMnetClientItem) == (*(*clientIter)))
        {
          itemAlreadyAdded = true;
        }
      }
    }

    if (itemAlreadyAdded)
    {
      delete newRDMnetClientItem;
    }
    else
    {
      appendRowToItem(broker_item, newRDMnetClientItem);
      broker_item->rdmnet_clients_.push_back(newRDMnetClientItem);

      if (get_rpt_client_entry_data(&entry)->client_type != kRPTClientTypeUnknown)
      {
        initializeRPTClientProperties(newRDMnetClientItem, get_rpt_client_entry_data(&entry)->client_uid.manu,
                                      get_rpt_client_entry_data(&entry)->client_uid.id,
                                      get_rpt_client_entry_data(&entry)->client_type);

        newRDMnetClientItem->enableFeature(kIdentifyDevice);
        emit featureSupportChanged(newRDMnetClientItem, kIdentifyDevice);
      }

      newRDMnetClientItem->enableChildrenSearch();
    }
  }
}

void RDMnetNetworkModel::processRemoveRDMnetClients(BrokerItem* broker_item, const std::vector<ClientEntryData>& list)
{
  // Update the Controller's discovered list by removing these newly lost
  // clients
  for (int i = broker_item->rowCount() - 1; i >= 0; --i)
  {
    RDMnetClientItem* clientItem = dynamic_cast<RDMnetClientItem*>(broker_item->child(i));

    if (clientItem)
    {
      for (auto j = list.begin(); j != list.end(); ++j)
      {
        const ClientEntryDataRpt* rpt_entry = get_rpt_client_entry_data(&(*j));
        if (rpt_entry->client_type == clientItem->ClientType() && rpt_entry->client_uid == clientItem->uid())
        {
          // Found the match
          broker_item->rdmnet_clients_.erase(
              std::remove(broker_item->rdmnet_clients_.begin(), broker_item->rdmnet_clients_.end(), clientItem),
              broker_item->rdmnet_clients_.end());
          broker_item->completelyRemoveChildren(i);
          break;
        }
      }
    }
  }

  if (broker_item->rowCount() == 0)
  {
    broker_item->enableChildrenSearch();
  }
}

void RDMnetNetworkModel::processNewEndpointList(RDMnetClientItem* treeClientItem,
                                                const std::vector<std::pair<uint16_t, uint8_t>>& list)
{
  if (treeClientItem->childrenSearchRunning() && (list.size() > 1))
  {
    treeClientItem->disableChildrenSearch();
  }

  std::vector<EndpointItem*> prev_list = treeClientItem->endpoints_;
  // Slight hack to avoid removing the NULL_ENDPOINT.
  if (!prev_list.empty())
  {
    prev_list.erase(prev_list.begin());
  }

  // Save these endpoints here
  for (auto endpoint_id : list)
  {
    if (endpoint_id.first != 0)
    {
      EndpointItem* newEndpointItem = new EndpointItem(treeClientItem->uid(), endpoint_id.first, endpoint_id.second);
      bool itemAlreadyAdded = false;

      for (auto existing_endpoint = prev_list.begin(); existing_endpoint != prev_list.end(); ++existing_endpoint)
      {
        if ((*newEndpointItem) == **existing_endpoint)
        {
          itemAlreadyAdded = true;
          prev_list.erase(existing_endpoint);
          break;
        }
      }

      if (itemAlreadyAdded)
      {
        delete newEndpointItem;
      }
      else
      {
        appendRowToItem(treeClientItem, newEndpointItem);
        treeClientItem->endpoints_.push_back(newEndpointItem);
        newEndpointItem->enableChildrenSearch();
      }
    }
  }

  // Now remove the ones that aren't there anymore
  for (int i = treeClientItem->rowCount() - 1; i >= 0; --i)
  {
    EndpointItem* endpointItem = dynamic_cast<EndpointItem*>(treeClientItem->child(i));

    if (endpointItem)
    {
      for (auto removed_endpoint : prev_list)
      {
        if (*removed_endpoint == *endpointItem)
        {
          // Found the match
          treeClientItem->endpoints_.erase(
              std::remove(treeClientItem->endpoints_.begin(), treeClientItem->endpoints_.end(), endpointItem),
              treeClientItem->endpoints_.end());
          treeClientItem->completelyRemoveChildren(i);
          break;
        }
      }
    }
  }

  if (treeClientItem->rowCount() == 0)
  {
    treeClientItem->enableChildrenSearch();
  }
}

void RDMnetNetworkModel::processNewResponderList(EndpointItem* treeEndpointItem, const std::vector<RdmUid>& list)
{
  bool somethingWasAdded = false;

  std::vector<ResponderItem*> prev_list = treeEndpointItem->responders_;

  // Save these devices
  for (auto resp_uid : list)
  {
    ResponderItem* newResponderItem = new ResponderItem(resp_uid.manu, resp_uid.id);
    bool itemAlreadyAdded = false;

    for (auto existing_responder = prev_list.begin(); existing_responder != prev_list.end(); ++existing_responder)
    {
      if ((*newResponderItem) == (*(*existing_responder)))
      {
        itemAlreadyAdded = true;
        prev_list.erase(existing_responder);
        break;
      }
    }

    if (itemAlreadyAdded)
    {
      delete newResponderItem;
    }
    else
    {
      appendRowToItem(treeEndpointItem, newResponderItem);
      treeEndpointItem->responders_.push_back(newResponderItem);
      somethingWasAdded = true;

      initializeResponderProperties(newResponderItem, resp_uid.manu, resp_uid.id);

      newResponderItem->enableFeature(kIdentifyDevice);
      emit featureSupportChanged(newResponderItem, kIdentifyDevice);
    }
  }

  // Now remove the ones that aren't there anymore
  for (int i = treeEndpointItem->rowCount() - 1; i >= 0; --i)
  {
    ResponderItem* responderItem = dynamic_cast<ResponderItem*>(treeEndpointItem->child(i));

    if (responderItem)
    {
      for (auto removed_responder : prev_list)
      {
        if (*removed_responder == *responderItem)
        {
          // Found the match
          // responderItem->properties.clear();
          // responderItem->removeRows(0, responderItem->rowCount());

          treeEndpointItem->responders_.erase(
              std::remove(treeEndpointItem->responders_.begin(), treeEndpointItem->responders_.end(), responderItem),
              treeEndpointItem->responders_.end());
          treeEndpointItem->completelyRemoveChildren(i);
          break;
        }
      }
    }
  }

  if (somethingWasAdded)
  {
    treeEndpointItem->disableChildrenSearch();
  }
  else if (treeEndpointItem->rowCount() == 0)
  {
    treeEndpointItem->enableChildrenSearch();
  }
}

void RDMnetNetworkModel::processSetPropertyData(RDMnetNetworkItem* parent, unsigned short pid, const QString& name,
                                                const QVariant& value, int role)
{
  bool enable = value.isValid() || PropertyValueItem::pidStartEnabled(pid);
  bool overrideEnableSet = (role == RDMnetNetworkItem::EditorWidgetTypeRole) &&
                           (static_cast<EditorWidgetType>(value.toInt()) == kButton) &&
                           (PropertyValueItem::pidFlags(pid) & kEnableButtons);

  if (parent)
  {
    if (parent->isEnabled())
    {
      // Check if this property already exists before adding it. If it exists
      // already, then update the existing property.
      for (auto item : parent->properties)
      {
        if (item->getValueItem())
        {
          if ((item->getFullName() == name) && (item->getValueItem()->getPID() == pid))
          {
            item->getValueItem()->setData(value, role);

            item->setEnabled(enable);
            item->getValueItem()->setEnabled((enable && PropertyValueItem::pidSupportsSet(pid)) || overrideEnableSet);

            return;
          }
        }
      }

      // Property doesn't exist, so make a new one.
      PropertyItem* propertyItem = createPropertyItem(parent, name);
      PropertyValueItem* propertyValueItem = new PropertyValueItem(value, role);

      if (pid == E120_DMX_PERSONALITY)
      {
        propertyValueItem->setData(EditorWidgetType::kComboBox, RDMnetNetworkItem::EditorWidgetTypeRole);
      }

      propertyValueItem->setPID(pid);
      propertyValueItem->setEnabled((enable && PropertyValueItem::pidSupportsSet(pid)) || overrideEnableSet);
      propertyItem->setValueItem(propertyValueItem);
      propertyItem->setEnabled(enable);
      parent->properties.push_back(propertyItem);
    }
  }
}

void RDMnetNetworkModel::processRemovePropertiesInRange(RDMnetNetworkItem* parent,
                                                        std::vector<PropertyItem*>* properties, unsigned short pid,
                                                        int role, const QVariant& min, const QVariant& max)
{
  if (parent)
  {
    if (parent->isEnabled())
    {
      for (int i = parent->rowCount() - 1; i >= 0; --i)
      {
        PropertyItem* child = dynamic_cast<PropertyItem*>(parent->child(i, 0));
        PropertyValueItem* sibling = dynamic_cast<PropertyValueItem*>(parent->child(i, 1));

        if (child && sibling)
        {
          if (sibling->getPID() == pid)
          {
            QVariant value = sibling->data(role);

            if (value.isValid())
            {
              if ((value >= min) && (value <= max))
              {
                parent->completelyRemoveChildren(i, 1, properties);
              }
            }
          }
        }
      }
    }
  }
}

void RDMnetNetworkModel::processAddPropertyEntry(RDMnetNetworkItem* parent, unsigned short pid, const QString& name,
                                                 int role)
{
  processSetPropertyData(parent, pid, name, QVariant(), role);
}

void RDMnetNetworkModel::processPropertyButtonClick(const QPersistentModelIndex& propertyIndex)
{
  // Assuming this is SET TCP_COMMS_STATUS for now.
  if (propertyIndex.isValid())
  {
    QString scope = propertyIndex.data(RDMnetNetworkItem::ScopeDataRole).toString();

    RdmCommand setCmd;
    uint8_t maxBuffSize = PropertyValueItem::pidMaxBufferSize(E133_TCP_COMMS_STATUS);
    QVariant manuVariant = propertyIndex.data(RDMnetNetworkItem::ClientManuRole);
    QVariant devVariant = propertyIndex.data(RDMnetNetworkItem::ClientDevRole);

    // TODO Christian, I'm curious if it's possible to get the BrokerItem by moving upward through
    // parent items from the model index instead of finding it by scope string.
    rdmnet_client_scope_t scope_handle = RDMNET_CLIENT_SCOPE_INVALID;
    {
      etcpal::ReadGuard conn_read(conn_lock_);
      for (const auto& broker_pair : broker_connections_)
      {
        if (broker_pair.second->scope() == scope)
        {
          scope_handle = broker_pair.second->scope_handle();
          break;
        }
      }
    }

    if (scope_handle == RDMNET_CLIENT_SCOPE_INVALID)
    {
      log_->Log(ETCPAL_LOG_ERR, "Error: Cannot find broker connection for clicked button.");
    }
    else
    {
      setCmd.dest_uid.manu = static_cast<uint16_t>(manuVariant.toUInt());
      setCmd.dest_uid.id = static_cast<uint32_t>(devVariant.toUInt());
      setCmd.subdevice = 0;
      setCmd.command_class = kRdmCCSetCommand;
      setCmd.param_id = E133_TCP_COMMS_STATUS;
      setCmd.parameter_data.datalen = maxBuffSize;
      memset(setCmd.parameter_data.data, 0, maxBuffSize);
      memcpy(setCmd.parameter_data.data, scope.toUtf8().constData(), std::min<size_t>(scope.length(), maxBuffSize));

      SendRDMCommand(setCmd, scope_handle);
    }
  }
  else
  {
    log_->Log(ETCPAL_LOG_ERR, "Error: Button clicked on invalid property.");
  }
}

void RDMnetNetworkModel::removeBroker(BrokerItem* broker_item)
{
  bool removeComplete = false;

  rdmnet_client_scope_t scope_handle = broker_item->scope_handle();
  rdmnet_->RemoveScope(scope_handle, kRdmnetDisconnectUserReconfigure);
  {  // Write lock scope
    etcpal::WriteGuard conn_write(conn_lock_);
    broker_connections_.erase(scope_handle);
  }
  default_responder_.RemoveScope(broker_item->scope().toStdString());

  for (int i = invisibleRootItem()->rowCount() - 1; (i >= 0) && !removeComplete; --i)
  {
    BrokerItem* currentItem = dynamic_cast<BrokerItem*>(invisibleRootItem()->child(i));

    if (currentItem)
    {
      if (currentItem->scope_handle() == scope_handle)
      {
        currentItem->completelyRemoveChildren(0, currentItem->rowCount());
        invisibleRootItem()->removeRow(i);
        removeComplete = true;
      }
    }
  }

  // Broadcast GET_RESPONSE notification because of removed scope
  std::vector<RdmParamData> resp_data_list;
  uint16_t nack_reason;
  if (default_responder_.GetComponentScope(0x0001, resp_data_list, nack_reason))
  {
    SendRDMGetResponsesBroadcast(E133_COMPONENT_SCOPE, resp_data_list);
  }
}

void RDMnetNetworkModel::removeAllBrokers()
{
  {  // Write lock scope
    etcpal::WriteGuard conn_write(conn_lock_);

    auto broker_iter = broker_connections_.begin();
    while (broker_iter != broker_connections_.end())
    {
      rdmnet_->RemoveScope(broker_iter->second->scope_handle(), kRdmnetDisconnectUserReconfigure);
      default_responder_.RemoveScope(broker_iter->second->scope().toStdString());
      broker_iter = broker_connections_.erase(broker_iter);
    }
  }

  for (int i = invisibleRootItem()->rowCount() - 1; i >= 0; --i)
  {
    BrokerItem* currentItem = dynamic_cast<BrokerItem*>(invisibleRootItem()->child(i));

    if (currentItem)
    {
      currentItem->completelyRemoveChildren(0, currentItem->rowCount());
      invisibleRootItem()->removeRow(i);
    }
  }

  // Broadcast GET_RESPONSE notification, which will send an empty scope
  // to show that there are no scopes left.

  std::vector<RdmParamData> resp_data_list;
  uint16_t nack_reason;
  if (default_responder_.GetComponentScope(0x0001, resp_data_list, nack_reason))
  {
    SendRDMGetResponsesBroadcast(E133_COMPONENT_SCOPE, resp_data_list);
  }
}

void RDMnetNetworkModel::activateFeature(RDMnetNetworkItem* device, SupportedDeviceFeature feature)
{
  if (device)
  {
    RdmCommand setCmd;

    setCmd.dest_uid = device->uid();
    setCmd.subdevice = 0;
    setCmd.command_class = kRdmCCSetCommand;

    if (feature & kResetDevice)
    {
      if (device->hasValidProperties())  // Means device wasn't reset
      {
        device->disableAllChildItems();
        device->setDeviceWasReset(true);
        device->setEnabled(false);

        emit featureSupportChanged(device, kResetDevice | kIdentifyDevice);

        setCmd.param_id = E120_RESET_DEVICE;
        setCmd.parameter_data.datalen = PropertyValueItem::pidMaxBufferSize(E120_RESET_DEVICE);

        memset(setCmd.parameter_data.data, 0, setCmd.parameter_data.datalen);
        setCmd.parameter_data.data[0] = 0xFF;  // Default to cold reset
      }
    }

    if (feature & kIdentifyDevice)
    {
      setCmd.param_id = E120_IDENTIFY_DEVICE;
      setCmd.parameter_data.datalen = PropertyValueItem::pidMaxBufferSize(E120_IDENTIFY_DEVICE);

      memset(setCmd.parameter_data.data, 0, setCmd.parameter_data.datalen);
      setCmd.parameter_data.data[0] = device->identifying() ? 0x00 : 0x01;
    }

    SendRDMCommand(setCmd, getNearestParentItemOfType<BrokerItem>(device));
  }
}

RDMnetNetworkModel::RDMnetNetworkModel(RDMnetLibInterface* library, ControllerLog* log) : rdmnet_(library), log_(log)
{
}

RDMnetNetworkModel* RDMnetNetworkModel::makeRDMnetNetworkModel(RDMnetLibInterface* library, ControllerLog* log)
{
  RDMnetNetworkModel* model = new RDMnetNetworkModel(library, log);

  etcpal_rwlock_create(&model->conn_lock_);

  etcpal_generate_v4_uuid(&model->my_cid_);
  model->rdmnet_->Startup(model->my_cid_, model);

  model->default_responder_.InitResponder();

  // Initialize GUI-supported PID information
  QString rdmGroupName("RDM");
  QString rdmNetGroupName("RDMnet");

  // Location flags specify where specific property items will be created by default. Exceptions can be made.
  PIDFlags rdmPIDFlags = kLocDevice | kLocController | kLocResponder;
  PIDFlags rdmNetPIDFlags = kLocDevice;

  // E1.20
  // pid, get, set, type, role/included
  // clang-format off

  // SUPPORTED_PARAMETERS
  PropertyValueItem::setPIDInfo(E120_SUPPORTED_PARAMETERS, rdmPIDFlags | kSupportsGet | kExcludeFromModel, QVariant::Type::Invalid);

  // DEVICE_INFO
  PropertyValueItem::setPIDInfo(E120_DEVICE_INFO, rdmPIDFlags | kSupportsGet, QVariant::Type::Invalid);
  PropertyValueItem::addPIDPropertyDisplayName(E120_DEVICE_INFO,
                                               QString("%0\\%1").arg(rdmGroupName).arg(tr("RDM Protocol Version")));
  PropertyValueItem::addPIDPropertyDisplayName(E120_DEVICE_INFO,
                                               QString("%0\\%1").arg(rdmGroupName).arg(tr("Device Model ID")));
  PropertyValueItem::addPIDPropertyDisplayName(E120_DEVICE_INFO,
                                               QString("%0\\%1").arg(rdmGroupName).arg(tr("Product Category")));
  PropertyValueItem::addPIDPropertyDisplayName(E120_DEVICE_INFO,
                                               QString("%0\\%1").arg(rdmGroupName).arg(tr("Software Version ID")));
  PropertyValueItem::addPIDPropertyDisplayName(E120_DEVICE_INFO,
                                               QString("%0\\%1").arg(rdmGroupName).arg(tr("DMX512 Footprint")));
  PropertyValueItem::addPIDPropertyDisplayName(E120_DEVICE_INFO,
                                               QString("%0\\%1").arg(rdmGroupName).arg(tr("Sub-Device Count")));
  PropertyValueItem::addPIDPropertyDisplayName(E120_DEVICE_INFO,
                                               QString("%0\\%1").arg(rdmGroupName).arg(tr("Sensor Count")));

  // DEVICE_MODEL_DESCRIPTION
  PropertyValueItem::setPIDInfo(E120_DEVICE_MODEL_DESCRIPTION,
                                rdmPIDFlags | kSupportsGet,
                                QVariant::Type::String);
  PropertyValueItem::addPIDPropertyDisplayName(E120_DEVICE_MODEL_DESCRIPTION,
                                               QString("%0\\%1").arg(rdmGroupName).arg(tr("Device Model Description")));

  // MANUFACTURER_LABEL
  PropertyValueItem::setPIDInfo(E120_MANUFACTURER_LABEL,
                                rdmPIDFlags | kSupportsGet,
                                QVariant::Type::String);
  PropertyValueItem::addPIDPropertyDisplayName(E120_MANUFACTURER_LABEL,
                                               QString("%0\\%1").arg(rdmGroupName).arg(tr("Manufacturer Label")));

  // DEVICE_LABEL
  PropertyValueItem::setPIDInfo(E120_DEVICE_LABEL,
                                rdmPIDFlags | kSupportsGet | kSupportsSet,
                                QVariant::Type::String);
  PropertyValueItem::addPIDPropertyDisplayName(E120_DEVICE_LABEL,
                                               QString("%0\\%1").arg(rdmGroupName).arg(tr("Device Label")));
  PropertyValueItem::setPIDMaxBufferSize(E120_DEVICE_LABEL, static_cast<uint8_t>(kRdmDeviceLabelMaxLength));

  // SOFTWARE_VERSION_LABEL
  PropertyValueItem::setPIDInfo(E120_SOFTWARE_VERSION_LABEL,
                                rdmPIDFlags | kSupportsGet,
                                QVariant::Type::String);
  PropertyValueItem::addPIDPropertyDisplayName(E120_SOFTWARE_VERSION_LABEL,
                                               QString("%0\\%1").arg(rdmGroupName).arg(tr("Software Label")));

  // BOOT_SOFTWARE_VERSION_ID
  PropertyValueItem::setPIDInfo(E120_BOOT_SOFTWARE_VERSION_ID,
                                rdmPIDFlags | kSupportsGet,
                                QVariant::Type::Int);
  PropertyValueItem::addPIDPropertyDisplayName(E120_BOOT_SOFTWARE_VERSION_ID,
                                               QString("%0\\%1").arg(rdmGroupName).arg(tr("Boot Software ID")));

  // BOOT_SOFTWARE_VERSION_LABEL
  PropertyValueItem::setPIDInfo(E120_BOOT_SOFTWARE_VERSION_LABEL,
                                rdmPIDFlags | kSupportsGet,
                                QVariant::Type::String);
  PropertyValueItem::addPIDPropertyDisplayName(E120_BOOT_SOFTWARE_VERSION_LABEL,
                                               QString("%0\\%1").arg(rdmGroupName).arg(tr("Boot Software Label")));

  // DMX_START_ADDRESS
  PropertyValueItem::setPIDInfo(E120_DMX_START_ADDRESS,
                                rdmPIDFlags | kSupportsGet | kSupportsSet,
                                QVariant::Type::Int);
  PropertyValueItem::addPIDPropertyDisplayName(E120_DMX_START_ADDRESS,
                                               QString("%0\\%1").arg(rdmGroupName).arg(tr("DMX512 Start Address")));
  PropertyValueItem::setPIDNumericDomain(E120_DMX_START_ADDRESS, 1, 512);
  PropertyValueItem::setPIDMaxBufferSize(E120_DMX_START_ADDRESS, 2);

  // IDENTIFY_DEVICE
  PropertyValueItem::setPIDInfo(E120_IDENTIFY_DEVICE,
                                rdmPIDFlags | kSupportsSet | kExcludeFromModel,
                                QVariant::Type::Bool);
  PropertyValueItem::setPIDMaxBufferSize(E120_IDENTIFY_DEVICE, 1);

  // DMX_PERSONALITY
  PropertyValueItem::setPIDInfo(E120_DMX_PERSONALITY,
                                rdmPIDFlags | kSupportsGet | kSupportsSet,
                                QVariant::Type::Char,
                                RDMnetNetworkItem::PersonalityNumberRole);
  PropertyValueItem::addPIDPropertyDisplayName(E120_DMX_PERSONALITY,
                                               QString("%0\\%1").arg(rdmGroupName).arg(tr("DMX512 Personality")));
  PropertyValueItem::setPIDNumericDomain(E120_DMX_PERSONALITY, 1, 255);
  PropertyValueItem::setPIDMaxBufferSize(E120_DMX_PERSONALITY, 1);

  // RESET_DEVICE
  PropertyValueItem::setPIDInfo(E120_RESET_DEVICE,
                                rdmPIDFlags | kSupportsSet | kExcludeFromModel,
                                QVariant::Type::Char);
  PropertyValueItem::setPIDMaxBufferSize(E120_RESET_DEVICE, 1);

  // RDMnet
  // COMPONENT_SCOPE
  PropertyValueItem::setPIDInfo(E133_COMPONENT_SCOPE,
                                rdmNetPIDFlags | kSupportsGet | kSupportsSet,
                                QVariant::Type::Invalid);
  PropertyValueItem::addPIDPropertyDisplayName(E133_COMPONENT_SCOPE,
                                               QString("%0\\%1")
                                               .arg(rdmNetGroupName)
                                               .arg(tr("Component Scope")));
  PropertyValueItem::addPIDPropertyDisplayName(E133_COMPONENT_SCOPE,
                                               QString("%0\\%1")
                                               .arg(rdmNetGroupName)
                                               .arg(tr("Static Broker IPv4 (Leave blank for dynamic)")));
  PropertyValueItem::addPIDPropertyDisplayName(E133_COMPONENT_SCOPE,
                                               QString("%0\\%1")
                                               .arg(rdmNetGroupName)
                                               .arg(tr("Static Broker IPv6 (Leave blank for dynamic)")));
  PropertyValueItem::setPIDMaxBufferSize(E133_COMPONENT_SCOPE,
                                         2 /* Scope Slot */ +
                                         E133_SCOPE_STRING_PADDED_LENGTH /* Scope String */ +
                                         1 /* Static Config Type */ +
                                         4 /* Static IPv4 Address */ +
                                         16 /* Static IPv6 Address */ +
                                         2 /* Static Port */);

  // SEARCH_DOMAIN
  PropertyValueItem::setPIDInfo(E133_SEARCH_DOMAIN,
                                rdmNetPIDFlags | kLocController | kSupportsGet | kSupportsSet,
                                QVariant::Type::String);
  PropertyValueItem::addPIDPropertyDisplayName(E133_SEARCH_DOMAIN,
                                               QString("%0\\%1")
                                               .arg(rdmNetGroupName)
                                               .arg(tr("Search Domain")));
  PropertyValueItem::setPIDMaxBufferSize(E133_SEARCH_DOMAIN, E133_DOMAIN_STRING_PADDED_LENGTH);

  // TCP_COMMS_STATUS
  PropertyValueItem::setPIDInfo(E133_TCP_COMMS_STATUS,
                                rdmNetPIDFlags | kSupportsGet | kEnableButtons,
                                QVariant::Type::Invalid);
  PropertyValueItem::addPIDPropertyDisplayName(
      E133_TCP_COMMS_STATUS, QString("%0\\%1").arg(rdmNetGroupName).arg(tr("Broker IP Address (Current)")));
  PropertyValueItem::addPIDPropertyDisplayName(E133_TCP_COMMS_STATUS,
                                               QString("%0\\%1")
                                               .arg(rdmNetGroupName)
                                               .arg(tr("Unhealthy TCP Events")));
  PropertyValueItem::addPIDPropertyDisplayName(E133_TCP_COMMS_STATUS,
                                               QString("%0\\%1")
                                               .arg(rdmNetGroupName)
                                               .arg(tr("Unhealthy TCP Events\\Reset Counter")));
  PropertyValueItem::setPIDMaxBufferSize(E133_TCP_COMMS_STATUS, E133_SCOPE_STRING_PADDED_LENGTH);

  // clang-format on

  model->setColumnCount(2);
  model->setHeaderData(0, Qt::Orientation::Horizontal, tr("Property"));
  model->setHeaderData(1, Qt::Orientation::Horizontal, tr("Value"));

  qRegisterMetaType<std::vector<ClientEntryData>>("std::vector<ClientEntryData>");
  qRegisterMetaType<std::vector<std::pair<uint16_t, uint8_t>>>("std::vector<std::pair<uint16_t, uint8_t>>");
  qRegisterMetaType<std::vector<RdmUid>>("std::vector<RdmUid>");
  qRegisterMetaType<std::vector<PropertyItem*>*>("std::vector<PropertyItem*>*");
  qRegisterMetaType<QVector<int>>("QVector<int>");
  qRegisterMetaType<uint16_t>("uint16_t");

  connect(model, SIGNAL(addRDMnetClients(BrokerItem*, const std::vector<ClientEntryData>&)), model,
          SLOT(processAddRDMnetClients(BrokerItem*, const std::vector<ClientEntryData>&)), Qt::AutoConnection);
  connect(model, SIGNAL(removeRDMnetClients(BrokerItem*, const std::vector<ClientEntryData>&)), model,
          SLOT(processRemoveRDMnetClients(BrokerItem*, const std::vector<ClientEntryData>&)), Qt::AutoConnection);
  connect(model, SIGNAL(newEndpointList(RDMnetClientItem*, const std::vector<std::pair<uint16_t, uint8_t>>&)), model,
          SLOT(processNewEndpointList(RDMnetClientItem*, const std::vector<std::pair<uint16_t, uint8_t>>&)),
          Qt::AutoConnection);
  connect(model, SIGNAL(newResponderList(EndpointItem*, const std::vector<RdmUid>&)), model,
          SLOT(processNewResponderList(EndpointItem*, const std::vector<RdmUid>&)), Qt::AutoConnection);
  connect(model, SIGNAL(setPropertyData(RDMnetNetworkItem*, unsigned short, const QString&, const QVariant&, int)),
          model, SLOT(processSetPropertyData(RDMnetNetworkItem*, unsigned short, const QString&, const QVariant&, int)),
          Qt::AutoConnection);
  connect(model,
          SIGNAL(removePropertiesInRange(RDMnetNetworkItem*, std::vector<PropertyItem*>*, unsigned short, int,
                                         const QVariant&, const QVariant&)),
          model,
          SLOT(processRemovePropertiesInRange(RDMnetNetworkItem*, std::vector<PropertyItem*>*, unsigned short, int,
                                              const QVariant&, const QVariant&)),
          Qt::AutoConnection);
  connect(model, SIGNAL(addPropertyEntry(RDMnetNetworkItem*, unsigned short, const QString&, int)), model,
          SLOT(processAddPropertyEntry(RDMnetNetworkItem*, unsigned short, const QString&, int)), Qt::AutoConnection);

  return model;
}

RDMnetNetworkModel* RDMnetNetworkModel::makeTestModel()
{
  RDMnetNetworkModel* model = new RDMnetNetworkModel(nullptr, nullptr);

  QStandardItem* parentItem = model->invisibleRootItem();

  model->setColumnCount(2);
  model->setHeaderData(0, Qt::Orientation::Horizontal, tr("Name"));
  model->setHeaderData(1, Qt::Orientation::Horizontal, tr("Value"));

  for (int i = 0; i < 4; ++i)
  {
    QStandardItem* item = new RDMnetNetworkItem(QString("item %0").arg(i));
    QStandardItem* item2 = new RDMnetNetworkItem(QString("item2 %0").arg(i));

    appendRowToItem(parentItem, item);
    parentItem->setChild(parentItem->rowCount() - 1, 1, item2);

    parentItem = item;
  }

  if (parentItem->type() == RDMnetNetworkItem::RDMnetNetworkItemType)
    dynamic_cast<RDMnetNetworkItem*>(parentItem)->enableChildrenSearch();

  return model;
}

void RDMnetNetworkModel::Shutdown()
{
  {  // Write lock scope
    etcpal::WriteGuard conn_write(conn_lock_);

    for (auto& connection : broker_connections_)
      rdmnet_->RemoveScope(connection.first, kRdmnetDisconnectShutdown);

    broker_connections_.clear();
  }

  rdmnet_->Shutdown();
  etcpal_rwlock_destroy(&conn_lock_);

  rdmnet_ = nullptr;
  log_ = nullptr;
}

void RDMnetNetworkModel::searchingItemRevealed(SearchingStatusItem* searchItem)
{
  if (searchItem)
  {
    if (!searchItem->wasSearchInitiated())
    {
      // A search item was likely just revealed in the tree, starting a search process.
      QStandardItem* searchItemParent = searchItem->parent();

      if (searchItemParent)
      {
        switch (searchItemParent->type())
        {
          case BrokerItem::BrokerItemType:
          {
            searchItem->setSearchInitiated(true);

            break;
          }

          case RDMnetClientItem::RDMnetClientItemType:
          {
            RDMnetClientItem* clientItem = dynamic_cast<RDMnetClientItem*>(searchItemParent);

            if (clientItem)
            {
              RdmCommand cmd;

              cmd.dest_uid = clientItem->uid();
              cmd.subdevice = 0;

              searchItem->setSearchInitiated(true);

              // Send command to get endpoint list
              cmd.command_class = kRdmCCGetCommand;
              cmd.param_id = E137_7_ENDPOINT_LIST;
              cmd.parameter_data.datalen = 0;

              SendRDMCommand(cmd, getNearestParentItemOfType<BrokerItem>(clientItem));
            }

            break;
          }

          case EndpointItem::EndpointItemType:
          {
            EndpointItem* endpointItem = dynamic_cast<EndpointItem*>(searchItemParent);

            if (endpointItem)
            {
              // Ask for the devices on each endpoint
              RdmCommand cmd;

              cmd.dest_uid = endpointItem->parent_uid();
              cmd.subdevice = 0;

              searchItem->setSearchInitiated(true);

              // Send command to get endpoint devices
              cmd.command_class = kRdmCCGetCommand;
              cmd.param_id = E137_7_ENDPOINT_RESPONDERS;
              cmd.parameter_data.datalen = sizeof(uint16_t);
              etcpal_pack_16b(cmd.parameter_data.data, endpointItem->id());

              SendRDMCommand(cmd, getNearestParentItemOfType<BrokerItem>(endpointItem));
            }

            break;
          }
        }
      }
    }
  }
}

size_t RDMnetNetworkModel::getNumberOfCustomLogOutputStreams()
{
  return log_->getNumberOfCustomLogOutputStreams();
}

bool RDMnetNetworkModel::setData(const QModelIndex& index, const QVariant& value, int role)
{
  QStandardItem* item = itemFromIndex(index);
  bool updateValue = true;
  QVariant newValue = value;

  if (item)
  {
    if (item->type() == PropertyValueItem::PropertyValueItemType)
    {
      PropertyValueItem* propertyValueItem = dynamic_cast<PropertyValueItem*>(item);
      RDMnetNetworkItem* parentItem = getNearestParentItemOfType<ResponderItem>(item);

      if (!parentItem)
      {
        parentItem = getNearestParentItemOfType<RDMnetClientItem>(item);
      }

      if ((propertyValueItem) && (parentItem))
      {
        uint16_t pid = propertyValueItem->getPID();

        if (PropertyValueItem::pidDataRole(pid) == role)  // Then this value should be replicated over the network
        {
          if (((PropertyValueItem::pidDataType(pid) == QVariant::Type::Int) ||
               (PropertyValueItem::pidDataType(pid) == QVariant::Type::Char)) &&
              ((value < PropertyValueItem::pidDomainMin(pid)) || (value > PropertyValueItem::pidDomainMax(pid))))
          {
            // Value is out of range, reset to original value.
            updateValue = false;
          }
          else if (!parentItem->hasValidProperties())
          {
            // User interacted with a dead property that has yet to be removed.
            updateValue = false;
          }
          else
          {
            RdmCommand setCmd;
            uint8_t maxBuffSize = PropertyValueItem::pidMaxBufferSize(pid);
            QString qstr;
            std::string stdstr;
            uint8_t* packPtr;

            // IP static config variables
            char ipStrBuffer[64];

            memset(ipStrBuffer, '\0', 64);

            setCmd.dest_uid = parentItem->uid();
            setCmd.subdevice = 0;
            setCmd.command_class = kRdmCCSetCommand;
            setCmd.param_id = pid;
            setCmd.parameter_data.datalen = maxBuffSize;
            memset(setCmd.parameter_data.data, 0, maxBuffSize);
            packPtr = setCmd.parameter_data.data;

            // Special cases for certain PIDs
            if (pid == E133_COMPONENT_SCOPE)
            {
              // Scope slot (default to 1)
              etcpal_pack_16b(packPtr, index.data(RDMnetNetworkItem::ScopeSlotRole).toInt());
              packPtr += 2;
            }

            switch (PropertyValueItem::pidDataType(pid))
            {
              case QVariant::Type::Int:
                switch (maxBuffSize - (packPtr - setCmd.parameter_data.data))
                {
                  case 2:
                    etcpal_pack_16b(packPtr, value.toInt());
                    break;
                  case 4:
                    etcpal_pack_32b(packPtr, value.toInt());
                    break;
                }
                break;
              case QVariant::Type::String:
                qstr = value.toString();
                qstr.truncate(maxBuffSize - static_cast<uint8_t>((packPtr - setCmd.parameter_data.data)));
                newValue = qstr;
                stdstr = qstr.toStdString();
                memcpy(packPtr, stdstr.data(), stdstr.length());
                break;
              case QVariant::Type::Bool:
                if (value.toBool())
                {
                  packPtr[0] = 1;
                }
                else
                {
                  packPtr[0] = 0;
                }
                break;
              case QVariant::Type::Char:
                packPtr[0] = static_cast<uint8_t>(value.toInt());
                break;
              default:
                if (pid == E133_COMPONENT_SCOPE)
                {
                  // Obtain the index of the property item display name (identifying the item)
                  int displayNameIndex = index.data(RDMnetNetworkItem::DisplayNameIndexRole).toInt();

                  QVariant scopeString = index.data(RDMnetNetworkItem::ScopeDataRole);
                  QVariant ipv4String = index.data(RDMnetNetworkItem::StaticIPv4DataRole);
                  QVariant ipv6String = index.data(RDMnetNetworkItem::StaticIPv6DataRole);

                  switch (displayNameIndex)
                  {
                    case 0:  // scope
                      scopeString = value;
                      break;
                    case 1:  // ipv4
                      newValue = ipv4String = value;
                      break;
                    case 2:  // ipv6
                      newValue = ipv6String = value;
                      break;
                  }

                  qstr = scopeString.toString();
                  qstr.truncate(E133_SCOPE_STRING_PADDED_LENGTH);
                  if (displayNameIndex == 0)
                  {
                    newValue = qstr;
                  }
                  stdstr = qstr.toStdString();
                  memcpy(packPtr, stdstr.data(), stdstr.length());
                  packPtr += 63;

                  if ((ipv4String.toString().length() > 0) &&
                      ((displayNameIndex != 2) || (ipv6String.toString().length() == 0)))
                  {
                    *packPtr = E133_STATIC_CONFIG_IPV4;
                  }
                  else if ((ipv6String.toString().length() > 0) &&
                           ((displayNameIndex != 1) || (ipv4String.toString().length() == 0)))
                  {
                    *packPtr = E133_STATIC_CONFIG_IPV6;
                    updateValue = false;  // IPv6 is still in development, so make this read-only for now.
                  }
                  else
                  {
                    *packPtr = E133_NO_STATIC_CONFIG;
                  }

                  uint8_t staticConfigType = *packPtr;
                  uint16_t port = 0;

                  ++packPtr;

                  packPtr = packIPAddressItem(ipv4String, kEtcPalIpTypeV4, packPtr,
                                              (staticConfigType == E133_STATIC_CONFIG_IPV4));

                  if ((staticConfigType == E133_STATIC_CONFIG_IPV4) && (packPtr != nullptr))
                  {
                    // This way, packIPAddressItem obtained the port value for us.
                    // Save the port value for later - we don't want it packed here.
                    packPtr -= 2;
                    port = etcpal_upack_16b(packPtr);
                  }

                  packPtr = packIPAddressItem(ipv6String, kEtcPalIpTypeV6, packPtr,
                                              (staticConfigType != E133_STATIC_CONFIG_IPV4));

                  if ((staticConfigType == E133_STATIC_CONFIG_IPV4) && (packPtr != nullptr))
                  {
                    // Pack the port value saved from earlier.
                    etcpal_pack_16b(packPtr, port);
                    packPtr += 2;
                  }
                }
                else
                {
                  updateValue = false;
                }
                break;
            }

            updateValue = updateValue && (packPtr != nullptr);

            if (updateValue)
            {
              BrokerItem* broker_item = getNearestParentItemOfType<BrokerItem>(parentItem);
              SendRDMCommand(setCmd, broker_item);

              if (pid == E120_DMX_PERSONALITY)
              {
                sendGetCommand(broker_item, E120_DEVICE_INFO, parentItem->uid());
              }
            }
          }
        }
      }
    }
  }

  return updateValue ? QStandardItemModel::setData(index, newValue, role) : false;
}

void RDMnetNetworkModel::ClientListUpdate(rdmnet_client_scope_t scope_handle, client_list_action_t action,
                                          const ClientList& list)
{
  etcpal::ReadGuard conn_read(conn_lock_);

  BrokerItem* broker_item = broker_connections_[scope_handle];

  std::vector<ClientEntryData> entries;

  for (const ClientEntryData* entry = list.client_entry_list; entry; entry = entry->next)
  {
    entries.push_back(*entry);
  }

  // TODO the four possible actions need to be handled properly
  // kRdmnetClientListAppend means this list should be added to the existing clients
  // kRdmnetClientListReplace means this list should replace the current client list
  // kRdmnetClientListUpdate means this list contains updated information for some existing clients
  // kRdmnetClientListRemove means this list should be removed from the existing clients
  if (action == kRdmnetClientListRemove)
    emit removeRDMnetClients(broker_item, entries);
  else
    emit addRDMnetClients(broker_item, entries);
}

void RDMnetNetworkModel::StatusReceived(rdmnet_client_scope_t /* scope_handle */, const RemoteRptStatus& status)
{
  // This function has some work TODO. We should at least be logging things
  // here.

  log_->Log(ETCPAL_LOG_INFO, "Got RPT Status with code %d", status.msg.status_code);
  switch (status.msg.status_code)
  {
    case kRptStatusRdmTimeout:  // See Section 8.5.3
      // printf("Endpoint Status 'RDM Timeout' size= %u\n", statusSize);
      break;
    case kRptStatusInvalidRdmResponse:  // An invalid response was received from the E1.20 device.
      // printf("Endpoint Status 'RDM Invalid Response' size= %u\n",statusSize);
      break;
    case kRptStatusUnknownRdmUid:  // The E1.20 UID is not recognized as a UID associated with the endpoint.
      // printf("Endpoint Status 'Unknown RDM UID' size= %u\n", statusSize);
      break;
    case kRptStatusUnknownRptUid:
      // printf("Endpoint Status 'Unknown RDMnet UID' size= %u\n", statusSize);
      break;
    case kRptStatusUnknownEndpoint:  // Endpoint Number is not defined or does not exist on the device.
      // printf("Endpoint Status 'Unknown Endpoint' size= %u\n", statusSize);
      break;
    case kRptStatusBroadcastComplete:  // The gateway completed sending the previous Broadcast message out the RDM
                                       // Endpoint.
      // printf("Endpoint Status 'Broadcast Complete' size= %u\n", statusSize);
      break;
    case kRptStatusUnknownVector:
      // printf("Endpoint Status 'Unknown Vector' size= %u\n", statusSize);
      break;
    case kRptStatusInvalidCommandClass:
      // printf("Endpoint Status 'Invalid Command Class' size= %u\n", statusSize);
      break;
    case kRptStatusInvalidMessage:
      // printf("Endpoint Status 'Invalid Message' size= %u\n", statusSize);
      break;
    default:
      // printf("ERROR Endpoint Status: Bad Code 0x%04x size= %u\n",
      // statusCode, statusSize);
      break;
  }
}

void RDMnetNetworkModel::LlrpRdmCommandReceived(const LlrpRemoteRdmCommand& cmd)
{
  bool should_nack = false;
  uint16_t nack_reason;

  const RdmCommand& rdm = cmd.rdm;
  if (rdm.command_class == kRdmCCGetCommand)
  {
    std::vector<RdmParamData> resp_data_list;

    if (default_responder_.Get(rdm.param_id, rdm.parameter_data.data, rdm.parameter_data.datalen, resp_data_list,
                               nack_reason))
    {
      if (resp_data_list.size() == 1)
      {
        SendLlrpGetResponse(cmd, resp_data_list);

        log_->Log(ETCPAL_LOG_DEBUG, "ACK'ing GET_COMMAND for PID 0x%04x from LLRP Manager %04x:%08x", rdm.param_id,
                  rdm.source_uid.manu, rdm.source_uid.id);
      }
      else
      {
        should_nack = true;
        nack_reason = E137_7_NR_ACTION_NOT_SUPPORTED;
      }
    }
    else
    {
      should_nack = true;
    }
  }
  else
  {
    // This controller is currently read-only.
    should_nack = true;
    nack_reason = E120_NR_UNSUPPORTED_COMMAND_CLASS;
  }

  if (should_nack)
  {
    SendLlrpNack(cmd, nack_reason);
    log_->Log(ETCPAL_LOG_DEBUG, "Sending NACK to LLRP Manager %04x:%08x for PID 0x%04x with reason 0x%04x",
              rdm.source_uid.manu, rdm.source_uid.id, rdm.param_id, nack_reason);
  }
}

bool RDMnetNetworkModel::SendRDMCommand(const RdmCommand& cmd, const BrokerItem* broker_item)
{
  if (!broker_item)
    return false;

  bool found_responder = false;
  LocalRdmCommand cmd_to_send;

  for (const RDMnetClientItem* client : broker_item->rdmnet_clients_)
  {
    if (client->uid() == cmd.dest_uid)
    {
      // We are sending a command to a Default Responder.
      cmd_to_send.dest_uid = cmd.dest_uid;
      cmd_to_send.dest_endpoint = E133_NULL_ENDPOINT;
      found_responder = true;
      break;
    }
    else
    {
      for (const EndpointItem* endpoint : client->endpoints_)
      {
        for (const ResponderItem* responder : endpoint->responders_)
        {
          if (responder->uid() == cmd.dest_uid)
          {
            cmd_to_send.dest_uid = client->uid();
            cmd_to_send.dest_endpoint = endpoint->id();
            found_responder = true;
            break;
          }
        }
        if (found_responder)
          break;
      }
      if (found_responder)
        break;
    }
  }

  if (!found_responder)
    return false;

  cmd_to_send.rdm = cmd;
  return rdmnet_->SendRdmCommand(broker_item->scope_handle(), cmd_to_send);
}

bool RDMnetNetworkModel::SendRDMCommand(const RdmCommand& cmd, rdmnet_client_scope_t scope_handle)
{
  etcpal::ReadGuard conn_read(conn_lock_);

  if (broker_connections_.find(scope_handle) != broker_connections_.end())
  {
    const BrokerItem* broker_item = broker_connections_[scope_handle];
    if (broker_item)
    {
      return SendRDMCommand(cmd, broker_item);
    }
  }
  return false;
}

void RDMnetNetworkModel::SendRDMResponses(rdmnet_client_scope_t scope_handle,
                                          const std::vector<RdmResponse>& resp_list, bool have_command,
                                          const RemoteRdmCommand& cmd)
{
  LocalRdmResponse resp;

  resp.dest_uid = resp_list.begin()->dest_uid;
  resp.seq_num = have_command ? cmd.seq_num : 0;
  resp.source_endpoint = E133_NULL_ENDPOINT;
  resp.num_responses = resp_list.size();
  resp.rdm_arr = resp_list.data();

  resp.command_included = have_command;
  if (have_command)
  {
    resp.cmd = cmd.rdm;
  }

  rdmnet_->SendRdmResponse(scope_handle, resp);
}

void RDMnetNetworkModel::SendRDMGetResponses(rdmnet_client_scope_t scope_handle, const RdmUid& dest_uid,
                                             uint16_t param_id, const std::vector<RdmParamData>& resp_data_list,
                                             bool have_command, const RemoteRdmCommand& cmd)
{
  std::vector<RdmResponse> resp_list;
  RdmResponse resp_data;

  // The source UID is added by the library right before sending.
  resp_data.dest_uid = dest_uid;
  resp_data.transaction_num = have_command ? cmd.rdm.transaction_num : 0;
  resp_data.resp_type = resp_data_list.size() > 1 ? kRdmResponseTypeAckOverflow : kRdmResponseTypeAck;
  resp_data.msg_count = 0;
  resp_data.subdevice = 0;
  resp_data.command_class = kRdmCCGetCommandResponse;
  resp_data.param_id = param_id;

  for (size_t i = 0; i < resp_data_list.size(); ++i)
  {
    memcpy(resp_data.parameter_data.data, resp_data_list[i].data, resp_data_list[i].datalen);
    resp_data.parameter_data.datalen = resp_data_list[i].datalen;
    if (i == resp_data_list.size() - 1)
    {
      resp_data.resp_type = kRdmResponseTypeAck;
    }
    resp_list.push_back(resp_data);
  }

  SendRDMResponses(scope_handle, resp_list, have_command, cmd);
}

void RDMnetNetworkModel::SendRDMGetResponsesBroadcast(uint16_t param_id,
                                                      const std::vector<RdmParamData>& resp_data_list)
{
  etcpal::ReadGuard conn_read(conn_lock_);

  for (const auto& broker_pair : broker_connections_)
  {
    if (broker_pair.second->connected())
    {
      SendRDMGetResponses(broker_pair.second->scope_handle(), kRdmnetControllerBroadcastUid, param_id, resp_data_list);
    }
  }
}

void RDMnetNetworkModel::SendRDMNack(rdmnet_client_scope_t scope, const RemoteRdmCommand& received_cmd,
                                     uint16_t nack_reason)
{
  RdmResponse rdm_resp;
  rdm_resp.dest_uid = received_cmd.rdm.source_uid;
  rdm_resp.transaction_num = received_cmd.rdm.transaction_num;
  rdm_resp.resp_type = kRdmResponseTypeNackReason;
  rdm_resp.msg_count = 0;
  rdm_resp.subdevice = 0;
  rdm_resp.command_class =
      (received_cmd.rdm.command_class == kRdmCCSetCommand) ? kRdmCCSetCommandResponse : kRdmCCGetCommandResponse;
  rdm_resp.param_id = received_cmd.rdm.param_id;
  rdm_resp.parameter_data.datalen = 2;
  etcpal_pack_16b(rdm_resp.parameter_data.data, nack_reason);

  LocalRdmResponse resp;
  resp.dest_uid = received_cmd.source_uid;
  resp.num_responses = 1;
  resp.rdm_arr = &rdm_resp;
  resp.seq_num = received_cmd.seq_num;
  resp.source_endpoint = E133_NULL_ENDPOINT;
  resp.command_included = true;
  resp.cmd = received_cmd.rdm;
  rdmnet_->SendRdmResponse(scope, resp);
}

void RDMnetNetworkModel::SendLlrpGetResponse(const LlrpRemoteRdmCommand& received_cmd,
                                             const std::vector<RdmParamData>& resp_data_list)
{
  if (resp_data_list.size() != 1)
    return;

  RdmResponse rdm_resp;
  rdm_resp.source_uid = received_cmd.rdm.dest_uid;
  rdm_resp.dest_uid = received_cmd.rdm.source_uid;
  rdm_resp.transaction_num = received_cmd.rdm.transaction_num;
  rdm_resp.resp_type = kRdmResponseTypeAck;
  rdm_resp.msg_count = 0;
  rdm_resp.subdevice = 0;
  rdm_resp.command_class = kRdmCCGetCommandResponse;
  rdm_resp.param_id = received_cmd.rdm.param_id;
  memcpy(rdm_resp.parameter_data.data, resp_data_list[0].data, resp_data_list[0].datalen);
  rdm_resp.parameter_data.datalen = resp_data_list[0].datalen;

  LlrpLocalRdmResponse resp;
  LLRP_CREATE_RESPONSE_FROM_COMMAND(&resp, &received_cmd, &rdm_resp);
  rdmnet_->SendLlrpResponse(resp);
}

void RDMnetNetworkModel::SendLlrpNack(const LlrpRemoteRdmCommand& received_cmd, uint16_t nack_reason)
{
  RdmResponse rdm_resp;
  rdm_resp.dest_uid = received_cmd.rdm.source_uid;
  rdm_resp.transaction_num = received_cmd.rdm.transaction_num;
  rdm_resp.resp_type = kRdmResponseTypeNackReason;
  rdm_resp.msg_count = 0;
  rdm_resp.subdevice = 0;
  rdm_resp.command_class =
      (received_cmd.rdm.command_class == kRdmCCSetCommand) ? kRdmCCSetCommandResponse : kRdmCCGetCommandResponse;
  rdm_resp.param_id = received_cmd.rdm.param_id;
  rdm_resp.parameter_data.datalen = 2;
  etcpal_pack_16b(rdm_resp.parameter_data.data, nack_reason);

  LlrpLocalRdmResponse resp;
  LLRP_CREATE_RESPONSE_FROM_COMMAND(&resp, &received_cmd, &rdm_resp);
  rdmnet_->SendLlrpResponse(resp);
}

void RDMnetNetworkModel::RdmCommandReceived(rdmnet_client_scope_t scope_handle, const RemoteRdmCommand& cmd)
{
  const RdmCommand& rdm = cmd.rdm;

  RdmResponse resp;
  std::vector<RdmResponse> resp_list;
  rdmresp_response_type_t response_type = kRdmRespRtNoSend;
  etcpal_error_t process_cmd_result = kEtcPalErrOk;

  do
  {
    process_cmd_result = default_responder_.ProcessCommand(broker_connections_[scope_handle]->scope().toStdString(),
                                                           rdm, resp, response_type);

    assert(process_cmd_result != kEtcPalErrInvalid); // Assert because if == kEtcPalErrInvalid, a bug exists on this side

    if (process_cmd_result == kEtcPalErrOk)
    {
      assert(resp_list.empty() || ((response_type != kRdmRespRtNackReason) && (response_type != kRdmRespRtNoSend)));

      if (response_type != kRdmRespRtNoSend)
      {
        resp_list.push_back(resp);
      }
    }
    else // A NACK reason has already been packed in resp by default_responder_.ProcessCommand
    {
      resp_list.clear();
      resp_list.push_back(resp);
    }
  } while (response_type == kRdmRespRtAckOverflow);

  if (resp_list.size() > 0)
  {
    if (response_type == kRdmRespRtNackReason)
    {
      log_->Log(ETCPAL_LOG_DEBUG, "Sending NACK to Controller %04x:%08x for PID 0x%04x with reason 0x%04x",
                cmd.source_uid.manu, cmd.source_uid.id, rdm.param_id, etcpal_upack_16b(resp.parameter_data.data));
    }
    else
    {
      log_->Log(ETCPAL_LOG_DEBUG, "ACK'ing GET_COMMAND for PID 0x%04x from Controller %04x:%08x", rdm.param_id,
                cmd.source_uid.manu, cmd.source_uid.id);
    }

    SendRDMResponses(scope_handle, resp_list, true, cmd);
  }
  /* OLD RESPONDER (commented out, should be removed once new responder is up and running) */
  // bool should_nack = false;
  //uint16_t nack_reason;

  //if (rdm.command_class == kRdmCCGetCommand)
  //{
  //  std::vector<RdmParamData> resp_data_list;

  //  if (default_responder_.Get(rdm.param_id, rdm.data, rdm.datalen, resp_data_list, nack_reason))
  //  {
  //    SendRDMGetResponses(scope_handle, cmd.source_uid, rdm.param_id, resp_data_list, true, cmd);

  //    log_->Log(ETCPAL_LOG_DEBUG, "ACK'ing GET_COMMAND for PID 0x%04x from Controller %04x:%08x", rdm.param_id,
  //              cmd.source_uid.manu, cmd.source_uid.id);
  //  }
  //  else
  //  {
  //    should_nack = true;
  //  }
  //}
  //else
  //{
  //  // This controller is currently read-only.
  //  should_nack = true;
  //  nack_reason = E120_NR_UNSUPPORTED_COMMAND_CLASS;
  //}

  //if (should_nack)
  //{
  //  SendRDMNack(scope_handle, cmd, nack_reason);
  //  log_->Log(ETCPAL_LOG_DEBUG, "Sending NACK to Controller %04x:%08x for PID 0x%04x with reason 0x%04x",
  //            cmd.source_uid.manu, cmd.source_uid.id, rdm.param_id, nack_reason);
  //}
}

void RDMnetNetworkModel::RdmResponseReceived(rdmnet_client_scope_t scope_handle, const RemoteRdmResponse& resp)
{
  // Since we are compiling with RDMNET_DYNAMIC_MEM, we should never get partial responses.
  assert(!resp.more_coming);
  assert(resp.resp_list);

  const RdmResponse& first_resp = resp.resp_list->msg;
  switch (first_resp.resp_type)
  {
    case kRdmResponseTypeAckTimer:
    {
      return;
    }
    case kRdmResponseTypeAck:
    case kRdmResponseTypeAckOverflow:
      HandleRDMAckOrAckOverflow(scope_handle, resp);
      // Continue processing below
      break;
    case E120_RESPONSE_TYPE_NACK_REASON:
    {
      uint16_t nackReason = 0xffff;

      if (first_resp.parameter_data.datalen == 2)
        nackReason = etcpal_upack_16b(first_resp.parameter_data.data);
      HandleRDMNack(scope_handle, nackReason, first_resp);
      return;
    }
    default:
      return;  // Unknown response type
  }
}

void RDMnetNetworkModel::HandleRDMAckOrAckOverflow(rdmnet_client_scope_t scope_handle, const RemoteRdmResponse& resp)
{
  const RemoteRdmRespListEntry* resp_entry = resp.resp_list;
  if (!resp_entry)
    return;

  const RdmResponse& first_resp = resp_entry->msg;

  if (first_resp.command_class == kRdmCCGetCommandResponse)
  {
    log_->Log(ETCPAL_LOG_INFO, "Got GET_COMMAND_RESPONSE with PID 0x%04x from Controller %04x:%08x",
              first_resp.param_id, first_resp.source_uid.manu, first_resp.source_uid.id);

    switch (first_resp.param_id)
    {
      case E120_STATUS_MESSAGES:
      {
        // TODO
        //   for (unsigned int i = 0; i < cmd->getLength(); i += 9)
        //   {
        //     cmd->setSubdevice((uint8_t)etcpal_upack_16b(&cmdBuffer[i]));

        //     status(cmdBuffer[i + 2], etcpal_upack_16b(&cmdBuffer[i + 3]),
        //            etcpal_upack_16b(&cmdBuffer[i + 5]), etcpal_upack_16b(&cmdBuffer[i + 7]),
        //            cmd);
        //   }

        //   if (cmd->getLength() == 0)
        //   {
        //     HandleStatusMessagesResponse(E120_STATUS_ADVISORY_CLEARED, 0, 0, 0, cmd);
        //   }
        break;
      }
      case E120_SUPPORTED_PARAMETERS:
      {
        std::vector<uint16_t> list;

        for (; resp_entry; resp_entry = resp_entry->next)
        {
          for (size_t pos = 0; pos + 1 < resp_entry->msg.parameter_data.datalen; pos += 2)
            list.push_back(etcpal_upack_16b(&resp_entry->msg.parameter_data.data[pos]));
        }

        if (!list.empty())
          HandleSupportedParametersResponse(scope_handle, list, first_resp);
        break;
      }
      case E120_DEVICE_INFO:
      {
        if (first_resp.parameter_data.datalen >= 19)
        {
          // Current personality is reset if less than 1
          uint8_t cur_pers = (first_resp.parameter_data.data[12] < 1 ? 1 : first_resp.parameter_data.data[12]);
          // Total personality is reset if current or total is less than 1
          uint8_t total_pers = ((first_resp.parameter_data.data[12] < 1 || first_resp.parameter_data.data[13] < 1)
                                    ? 1 : first_resp.parameter_data.data[13]);

          HandleDeviceInfoResponse(scope_handle, etcpal_upack_16b(&first_resp.parameter_data.data[0]),
                                   etcpal_upack_16b(&first_resp.parameter_data.data[2]),
                                   etcpal_upack_16b(&first_resp.parameter_data.data[4]),
                                   etcpal_upack_32b(&first_resp.parameter_data.data[6]),
                                   etcpal_upack_16b(&first_resp.parameter_data.data[10]), cur_pers, total_pers,
                                   etcpal_upack_16b(&first_resp.parameter_data.data[14]),
                                   etcpal_upack_16b(&first_resp.parameter_data.data[16]),
                                   first_resp.parameter_data.data[18], first_resp);
        }
        break;
      }
      case E120_DEVICE_MODEL_DESCRIPTION:
      case E120_MANUFACTURER_LABEL:
      case E120_DEVICE_LABEL:
      case E120_SOFTWARE_VERSION_LABEL:
      case E120_BOOT_SOFTWARE_VERSION_LABEL:
      {
        char label[33];

        // Ensure that the string is null-terminated
        memset(label, 0, 33);
        // Max label length is 32
        memcpy(label, first_resp.parameter_data.data,
               (first_resp.parameter_data.datalen > 32) ? 32 : first_resp.parameter_data.datalen);

        switch (first_resp.param_id)
        {
          case E120_DEVICE_MODEL_DESCRIPTION:
            HandleModelDescResponse(scope_handle, QString::fromUtf8(label), first_resp);
            break;
          case E120_SOFTWARE_VERSION_LABEL:
            HandleSoftwareLabelResponse(scope_handle, QString::fromUtf8(label), first_resp);
            break;
          case E120_MANUFACTURER_LABEL:
            HandleManufacturerLabelResponse(scope_handle, QString::fromUtf8(label), first_resp);
            break;
          case E120_DEVICE_LABEL:
            HandleDeviceLabelResponse(scope_handle, QString::fromUtf8(label), first_resp);
            break;
          case E120_BOOT_SOFTWARE_VERSION_LABEL:
            HandleBootSoftwareLabelResponse(scope_handle, QString::fromUtf8(label), first_resp);
            break;
        }
        break;
      }
      case E120_BOOT_SOFTWARE_VERSION_ID:
      {
        if (first_resp.parameter_data.datalen >= 4)
          HandleBootSoftwareIdResponse(scope_handle, etcpal_upack_32b(first_resp.parameter_data.data), first_resp);
        break;
      }
      case E120_DMX_PERSONALITY:
      {
        if (first_resp.parameter_data.datalen >= 2)
          HandlePersonalityResponse(scope_handle, first_resp.parameter_data.data[0], first_resp.parameter_data.data[1],
                                    first_resp);
        break;
      }
      case E120_DMX_PERSONALITY_DESCRIPTION:
      {
        if (first_resp.parameter_data.datalen >= 3)
        {
          char description[33];
          uint8_t descriptionLength = first_resp.parameter_data.datalen - 3;

          memset(description, 0, 33);  // Ensure that the string is null-terminated
          memcpy(description, &first_resp.parameter_data.data[3],
                 (descriptionLength > 32) ? 32 : descriptionLength);  // Max description length is 32

          HandlePersonalityDescResponse(scope_handle, first_resp.parameter_data.data[0],
                                        etcpal_upack_16b(&first_resp.parameter_data.data[1]),
                                        QString::fromUtf8(description), first_resp);
        }
        break;
      }
      case E137_7_ENDPOINT_LIST:
      {
        bool is_first_message = true;
        uint32_t change_number = 0;
        std::vector<std::pair<uint16_t, uint8_t>> list;
        RdmUid source_uid;

        for (; resp_entry; resp_entry = resp_entry->next)
        {
          const RdmResponse& resp_part = resp_entry->msg;

          size_t pos = 0;
          if (is_first_message)
          {
            if (resp_part.parameter_data.datalen < 4)
              break;
            source_uid = resp_part.source_uid;
            change_number = etcpal_upack_32b(&resp_part.parameter_data.data[0]);
            pos = 4;
            is_first_message = false;
          }

          for (; pos + 2 < resp_part.parameter_data.datalen; pos += 3)
          {
            uint16_t endpoint_id = etcpal_upack_16b(&resp_part.parameter_data.data[pos]);
            uint8_t endpoint_type = resp_part.parameter_data.data[pos + 2];
            list.push_back(std::make_pair(endpoint_id, endpoint_type));
          }
        }

        HandleEndpointListResponse(scope_handle, change_number, list, source_uid);
      }
      break;
      case E137_7_ENDPOINT_RESPONDERS:
      {
        bool is_first_message = true;
        RdmUid source_uid;
        std::vector<RdmUid> list;
        uint16_t endpoint_id = 0;
        uint32_t change_number = 0;

        for (; resp_entry; resp_entry = resp_entry->next)
        {
          const RdmResponse& resp_part = resp_entry->msg;

          size_t pos = 0;
          if (is_first_message)
          {
            if (resp_part.parameter_data.datalen < 6)
              break;
            source_uid = resp_part.source_uid;
            endpoint_id = etcpal_upack_16b(&resp_part.parameter_data.data[0]);
            change_number = etcpal_upack_32b(&resp_part.parameter_data.data[2]);
            pos = 6;
            is_first_message = false;
          }

          for (; pos + 5 < resp_part.parameter_data.datalen; pos += 6)
          {
            RdmUid device;
            device.manu = etcpal_upack_16b(&resp_part.parameter_data.data[pos]);
            device.id = etcpal_upack_32b(&resp_part.parameter_data.data[pos + 2]);
            list.push_back(device);
          }
        }

        HandleEndpointRespondersResponse(scope_handle, endpoint_id, change_number, list, source_uid);
      }
      break;
      case E137_7_ENDPOINT_LIST_CHANGE:
      {
        if (first_resp.parameter_data.datalen >= 4)
        {
          uint32_t change_number = etcpal_upack_32b(first_resp.parameter_data.data);
          HandleEndpointListChangeResponse(scope_handle, change_number, first_resp.source_uid);
        }
        break;
      }
      case E137_7_ENDPOINT_RESPONDER_LIST_CHANGE:
      {
        if (first_resp.parameter_data.datalen >= 6)
        {
          uint16_t endpoint_id = etcpal_upack_16b(first_resp.parameter_data.data);
          uint32_t change_num = etcpal_upack_32b(&first_resp.parameter_data.data[2]);
          HandleResponderListChangeResponse(scope_handle, change_num, endpoint_id, first_resp.source_uid);
        }
        break;
      }
      case E133_TCP_COMMS_STATUS:
      {
        for (; resp_entry; resp_entry = resp_entry->next)
        {
          const RdmResponse& resp_part = resp_entry->msg;

          char scopeString[E133_SCOPE_STRING_PADDED_LENGTH];
          memset(scopeString, 0, E133_SCOPE_STRING_PADDED_LENGTH);
          memcpy(scopeString, resp_part.parameter_data.data, E133_SCOPE_STRING_PADDED_LENGTH - 1);

          QString v4AddrString =
              UnpackAndParseIPAddress(resp_part.parameter_data.data + E133_SCOPE_STRING_PADDED_LENGTH, kEtcPalIpTypeV4);
          QString v6AddrString = UnpackAndParseIPAddress(
              resp_part.parameter_data.data + E133_SCOPE_STRING_PADDED_LENGTH + 4, kEtcPalIpTypeV6);
          uint16_t port =
              etcpal_upack_16b(resp_part.parameter_data.data + E133_SCOPE_STRING_PADDED_LENGTH + 4 + ETCPAL_IPV6_BYTES);
          uint16_t unhealthyTCPEvents = etcpal_upack_16b(resp_part.parameter_data.data +
                                                         E133_SCOPE_STRING_PADDED_LENGTH + 4 + ETCPAL_IPV6_BYTES + 2);

          HandleTcpCommsStatusResponse(scope_handle, QString::fromUtf8(scopeString), v4AddrString, v6AddrString, port,
                                       unhealthyTCPEvents, first_resp);
        }

        break;
      }
      default:
      {
        // Process data for PIDs that support get and set, where the data has the same form in either case.
        ProcessRDMGetSetData(scope_handle, first_resp.param_id, first_resp.parameter_data.data,
                             first_resp.parameter_data.datalen, first_resp);
        break;
      }
    }
  }
  else if (first_resp.command_class == E120_SET_COMMAND_RESPONSE)
  {
    log_->Log(ETCPAL_LOG_INFO, "Got SET_COMMAND_RESPONSE with PID %d", first_resp.param_id);

    if (resp.command_included)
    {
      // Make sure this Controller is up-to-date with data that was set on a Device.
      switch (first_resp.param_id)
      {
        case E120_DMX_PERSONALITY:
        {
          if (resp.cmd.parameter_data.datalen >= 2)
            HandlePersonalityResponse(scope_handle, resp.cmd.parameter_data.data[0], 0, first_resp);
          break;
        }
        default:
        {
          // Process PIDs with data that is in the same format for get and set.
          ProcessRDMGetSetData(scope_handle, first_resp.param_id, resp.cmd.parameter_data.data,
                               resp.cmd.parameter_data.datalen, first_resp);
          break;
        }
      }
    }
  }
}

void RDMnetNetworkModel::ProcessRDMGetSetData(rdmnet_client_scope_t scope_handle, uint16_t param_id,
                                              const uint8_t* data, uint8_t datalen, const RdmResponse& firstResp)
{
  if (data)
  {
    switch (param_id)
    {
      case E120_DEVICE_LABEL:
      {
        char label[33];

        // Ensure that the string is null-terminated
        memset(label, 0, 33);
        // Max label length is 32
        memcpy(label, data, (datalen > 32) ? 32 : datalen);

        HandleDeviceLabelResponse(scope_handle, QString::fromUtf8(label), firstResp);
        break;
      }
      case E120_DMX_START_ADDRESS:
      {
        if (datalen >= 2)
        {
          HandleStartAddressResponse(scope_handle, etcpal_upack_16b(data), firstResp);
        }
        break;
      }
      case E120_IDENTIFY_DEVICE:
      {
        if (datalen >= 1)
          HandleIdentifyResponse(scope_handle, data[0], firstResp);
        break;
      }
      case E133_COMPONENT_SCOPE:
      {
        uint16_t scopeSlot;
        char scopeString[E133_SCOPE_STRING_PADDED_LENGTH];
        QString staticConfigV4;
        QString staticConfigV6;
        uint16_t port = 0;
        const uint8_t* cur_ptr = data;

        scopeSlot = etcpal_upack_16b(cur_ptr);
        cur_ptr += 2;
        memcpy(scopeString, cur_ptr, E133_SCOPE_STRING_PADDED_LENGTH);
        scopeString[E133_SCOPE_STRING_PADDED_LENGTH - 1] = '\0';
        cur_ptr += E133_SCOPE_STRING_PADDED_LENGTH;

        uint8_t staticConfigType = *cur_ptr++;
        switch (staticConfigType)
        {
          case E133_STATIC_CONFIG_IPV4:
            staticConfigV4 = UnpackAndParseIPAddress(cur_ptr, kEtcPalIpTypeV4);
            cur_ptr += 4 + 16;
            port = etcpal_upack_16b(cur_ptr);
            break;
          case E133_STATIC_CONFIG_IPV6:
            cur_ptr += 4;
            staticConfigV6 = UnpackAndParseIPAddress(cur_ptr, kEtcPalIpTypeV6);
            cur_ptr += 16;
            port = etcpal_upack_16b(cur_ptr);
            break;
          case E133_NO_STATIC_CONFIG:
          default:
            break;
        }
        HandleComponentScopeResponse(scope_handle, scopeSlot, QString::fromUtf8(scopeString), staticConfigV4,
                                     staticConfigV6, port, firstResp);
        break;
      }
      case E133_SEARCH_DOMAIN:
      {
        char domainString[E133_DOMAIN_STRING_PADDED_LENGTH];

        memset(domainString, 0, E133_DOMAIN_STRING_PADDED_LENGTH);
        memcpy(domainString, data, datalen);

        HandleSearchDomainResponse(scope_handle, QString::fromUtf8(domainString), firstResp);
        break;
      }
      default:
        break;
    }
  }
}

void RDMnetNetworkModel::HandleEndpointListResponse(rdmnet_client_scope_t scope_handle, uint32_t /*changeNumber*/,
                                                    const std::vector<std::pair<uint16_t, uint8_t>>& list,
                                                    const RdmUid& source_uid)
{
  if (broker_connections_.find(scope_handle) == broker_connections_.end())
  {
    log_->Log(ETCPAL_LOG_ERR, "Error: HandleEndpointListResponse called with invalid scope handle.");
  }
  else
  {
    BrokerItem* broker_item = broker_connections_[scope_handle];
    if (broker_item)
    {
      for (auto client : broker_item->rdmnet_clients_)
      {
        if (client->uid() == source_uid)
        {
          // Found a matching discovered client
          emit newEndpointList(client, list);

          break;
        }
      }
    }
  }
}

void RDMnetNetworkModel::HandleEndpointRespondersResponse(rdmnet_client_scope_t scope_handle, uint16_t endpoint,
                                                          uint32_t /*changeNumber*/, const std::vector<RdmUid>& list,
                                                          const RdmUid& source_uid)
{
  if (broker_connections_.find(scope_handle) == broker_connections_.end())
  {
    log_->Log(ETCPAL_LOG_ERR, "Error: HandleEndpointRespondersResponse called with invalid scope handle.");
  }
  else
  {
    BrokerItem* broker_item = broker_connections_[scope_handle];
    if (broker_item)
    {
      for (auto client : broker_item->rdmnet_clients_)
      {
        if (client->uid() == source_uid)
        {
          // Found a matching discovered client

          // Now find the matching endpoint
          for (auto endpt : client->endpoints_)
          {
            if (endpt->id() == endpoint)
            {
              // Found a matching endpoint
              emit newResponderList(endpt, list);
              break;
            }
          }
          break;
        }
      }
    }
  }
}

void RDMnetNetworkModel::HandleEndpointListChangeResponse(rdmnet_client_scope_t scope_handle, uint32_t /*changeNumber*/,
                                                          const RdmUid& source_uid)
{
  RdmCommand rdm;
  rdm.dest_uid = source_uid;
  rdm.subdevice = 0;
  rdm.command_class = kRdmCCGetCommand;
  rdm.param_id = E137_7_ENDPOINT_LIST;
  rdm.parameter_data.datalen = 0;

  LocalRdmCommand cmd;
  cmd.dest_uid = source_uid;
  cmd.dest_endpoint = E133_NULL_ENDPOINT;
  cmd.rdm = rdm;

  rdmnet_->SendRdmCommand(scope_handle, cmd);
}

void RDMnetNetworkModel::HandleResponderListChangeResponse(rdmnet_client_scope_t scope_handle,
                                                           uint32_t /*changeNumber*/, uint16_t endpoint,
                                                           const RdmUid& source_uid)
{
  // Ask for the devices on each endpoint
  RdmCommand rdm;
  rdm.dest_uid = source_uid;
  rdm.subdevice = 0;
  rdm.command_class = kRdmCCGetCommand;
  rdm.param_id = E137_7_ENDPOINT_RESPONDERS;
  rdm.parameter_data.datalen = sizeof(uint16_t);
  etcpal_pack_16b(rdm.parameter_data.data, endpoint);

  LocalRdmCommand cmd;
  cmd.dest_uid = source_uid;
  cmd.dest_endpoint = E133_NULL_ENDPOINT;
  cmd.rdm = rdm;

  rdmnet_->SendRdmCommand(scope_handle, cmd);
}

void RDMnetNetworkModel::HandleRDMNack(rdmnet_client_scope_t scope_handle, uint16_t reason, const RdmResponse& resp)
{
  if ((resp.command_class == E120_SET_COMMAND_RESPONSE) && PropertyValueItem::pidInfoExists(resp.param_id))
  {
    // Attempt to set a property failed. Get the original property value back.
    RdmCommand cmd;

    memset(cmd.parameter_data.data, 0, RDM_MAX_PDL);
    cmd.dest_uid.manu = resp.source_uid.manu;
    cmd.dest_uid.id = resp.source_uid.id;
    cmd.subdevice = 0;

    cmd.command_class = kRdmCCGetCommand;
    cmd.param_id = resp.param_id;

    if (cmd.param_id == E133_COMPONENT_SCOPE)
    {
      cmd.parameter_data.datalen = 2;
      // Scope slot, default to 1 for RPT Devices (non-controllers, non-brokers).
      etcpal_pack_16b(cmd.parameter_data.data, 0x0001);
    }
    else
    {
      cmd.parameter_data.datalen = 0;
    }

    SendRDMCommand(cmd, scope_handle);
  }
  else if ((resp.command_class == kRdmCCGetCommandResponse) && (resp.param_id == E133_COMPONENT_SCOPE) &&
           (reason == E120_NR_DATA_OUT_OF_RANGE))
  {
    RDMnetClientItem* client = GetClientItem(scope_handle, resp);
    RDMnetNetworkItem* rdmNetGroup = dynamic_cast<RDMnetNetworkItem*>(
        client->child(0)->data() == tr("RDMnet") ? client->child(0) : client->child(1));

    removeScopeSlotItemsInRange(rdmNetGroup, &client->properties, previous_slot_[resp.source_uid] + 1, 0xFFFF);

    // We have all of this controller's scope-slot pairs. Now request scope-specific properties.
    previous_slot_[resp.source_uid] = 0;
    sendGetControllerScopeProperties(scope_handle, resp.source_uid.manu, resp.source_uid.id);
  }
}

void RDMnetNetworkModel::HandleStatusMessagesResponse(uint8_t /*type*/, uint16_t /*messageId*/, uint16_t /*data1*/,
                                                      uint16_t /*data2*/, const RdmResponse& /*resp*/)
{
}

void RDMnetNetworkModel::HandleSupportedParametersResponse(rdmnet_client_scope_t scope_handle,
                                                           const std::vector<uint16_t>& params_list,
                                                           const RdmResponse& resp)
{
  if (params_list.size() > 0)
  {
    // Get any properties that are supported
    RdmCommand getCmd;

    getCmd.dest_uid = resp.source_uid;
    getCmd.subdevice = 0;

    getCmd.command_class = kRdmCCGetCommand;
    getCmd.parameter_data.datalen = 0;

    for (const uint16_t& param : params_list)
    {
      if (pidSupportedByGUI(param, true) && param != E120_SUPPORTED_PARAMETERS)
      {
        getCmd.param_id = param;
        SendRDMCommand(getCmd, scope_handle);
      }
      else if (param == E120_RESET_DEVICE)
      {
        RDMnetNetworkItem* device = GetNetworkItem(scope_handle, resp);

        if (device)
        {
          device->enableFeature(kResetDevice);
          emit featureSupportChanged(device, kResetDevice);
        }
      }
    }
  }
}

void RDMnetNetworkModel::HandleDeviceInfoResponse(rdmnet_client_scope_t scope_handle, uint16_t protocolVersion,
                                                  uint16_t modelId, uint16_t category, uint32_t swVersionId,
                                                  uint16_t footprint, uint8_t personality, uint8_t totalPersonality,
                                                  uint16_t address, uint16_t subdeviceCount, uint8_t sensorCount,
                                                  const RdmResponse& resp)
{
  RDMnetNetworkItem* device = GetNetworkItem(scope_handle, resp);

  if (device)
  {
    emit setPropertyData(device, E120_DEVICE_INFO, PropertyValueItem::pidPropertyDisplayName(E120_DEVICE_INFO, 0),
                         protocolVersion);
    emit setPropertyData(device, E120_DEVICE_INFO, PropertyValueItem::pidPropertyDisplayName(E120_DEVICE_INFO, 1),
                         modelId);
    emit setPropertyData(device, E120_DEVICE_INFO, PropertyValueItem::pidPropertyDisplayName(E120_DEVICE_INFO, 2),
                         category);
    emit setPropertyData(device, E120_DEVICE_INFO, PropertyValueItem::pidPropertyDisplayName(E120_DEVICE_INFO, 3),
                         swVersionId);
    emit setPropertyData(device, E120_DEVICE_INFO, PropertyValueItem::pidPropertyDisplayName(E120_DEVICE_INFO, 4),
                         footprint);
    HandlePersonalityResponse(scope_handle, personality, totalPersonality, resp);
    emit setPropertyData(device, E120_DMX_START_ADDRESS,
                         PropertyValueItem::pidPropertyDisplayName(E120_DMX_START_ADDRESS), address);
    emit setPropertyData(device, E120_DEVICE_INFO, PropertyValueItem::pidPropertyDisplayName(E120_DEVICE_INFO, 5),
                         subdeviceCount);
    emit setPropertyData(device, E120_DEVICE_INFO, PropertyValueItem::pidPropertyDisplayName(E120_DEVICE_INFO, 6),
                         (uint16_t)sensorCount);
  }
}

void RDMnetNetworkModel::HandleModelDescResponse(rdmnet_client_scope_t scope_handle, const QString& label,
                                                 const RdmResponse& resp)
{
  RDMnetNetworkItem* device = GetNetworkItem(scope_handle, resp);

  if (device)
  {
    emit setPropertyData(device, E120_DEVICE_MODEL_DESCRIPTION,
                         PropertyValueItem::pidPropertyDisplayName(E120_DEVICE_MODEL_DESCRIPTION), label);
  }
}

void RDMnetNetworkModel::HandleManufacturerLabelResponse(rdmnet_client_scope_t scope_handle, const QString& label,
                                                         const RdmResponse& resp)
{
  RDMnetNetworkItem* device = GetNetworkItem(scope_handle, resp);

  if (device)
  {
    emit setPropertyData(device, E120_MANUFACTURER_LABEL,
                         PropertyValueItem::pidPropertyDisplayName(E120_MANUFACTURER_LABEL), label);
  }
}

void RDMnetNetworkModel::HandleDeviceLabelResponse(rdmnet_client_scope_t scope_handle, const QString& label,
                                                   const RdmResponse& resp)
{
  RDMnetNetworkItem* device = GetNetworkItem(scope_handle, resp);

  if (device)
  {
    emit setPropertyData(device, E120_DEVICE_LABEL, PropertyValueItem::pidPropertyDisplayName(E120_DEVICE_LABEL),
                         label);
  }
}

void RDMnetNetworkModel::HandleSoftwareLabelResponse(rdmnet_client_scope_t scope_handle, const QString& label,
                                                     const RdmResponse& resp)
{
  RDMnetNetworkItem* device = GetNetworkItem(scope_handle, resp);

  if (device)
  {
    emit setPropertyData(device, E120_SOFTWARE_VERSION_LABEL,
                         PropertyValueItem::pidPropertyDisplayName(E120_SOFTWARE_VERSION_LABEL), label);
  }
}

void RDMnetNetworkModel::HandleBootSoftwareIdResponse(rdmnet_client_scope_t scope_handle, uint32_t id,
                                                      const RdmResponse& resp)
{
  RDMnetNetworkItem* device = GetNetworkItem(scope_handle, resp);

  if (device)
  {
    emit setPropertyData(device, E120_BOOT_SOFTWARE_VERSION_ID,
                         PropertyValueItem::pidPropertyDisplayName(E120_BOOT_SOFTWARE_VERSION_ID), id);
  }
}

void RDMnetNetworkModel::HandleBootSoftwareLabelResponse(rdmnet_client_scope_t scope_handle, const QString& label,
                                                         const RdmResponse& resp)
{
  RDMnetNetworkItem* device = GetNetworkItem(scope_handle, resp);

  if (device)
  {
    emit setPropertyData(device, E120_BOOT_SOFTWARE_VERSION_LABEL,
                         PropertyValueItem::pidPropertyDisplayName(E120_BOOT_SOFTWARE_VERSION_LABEL), label);
  }
}

void RDMnetNetworkModel::HandleStartAddressResponse(rdmnet_client_scope_t scope_handle, uint16_t address,
                                                    const RdmResponse& resp)
{
  RDMnetNetworkItem* device = GetNetworkItem(scope_handle, resp);

  if (device)
  {
    emit setPropertyData(device, E120_DMX_START_ADDRESS,
                         PropertyValueItem::pidPropertyDisplayName(E120_DMX_START_ADDRESS), address);
  }
}

void RDMnetNetworkModel::HandleIdentifyResponse(rdmnet_client_scope_t scope_handle, bool identifying,
                                                const RdmResponse& resp)
{
  RDMnetNetworkItem* device = GetNetworkItem(scope_handle, resp);

  if (device)
  {
    device->setDeviceIdentifying(identifying);
    emit identifyChanged(device, identifying);
  }
}

void RDMnetNetworkModel::HandlePersonalityResponse(rdmnet_client_scope_t scope_handle, uint8_t current, uint8_t number,
                                                   const RdmResponse& resp)
{
  RDMnetNetworkItem* device = GetNetworkItem(scope_handle, resp);

  if (device)
  {
    if (device->allPersonalityDescriptionsFound() && (current != 0))
    {
      emit setPropertyData(device, E120_DMX_PERSONALITY,
                           PropertyValueItem::pidPropertyDisplayName(E120_DMX_PERSONALITY),
                           device->personalityDescriptionAt(current - 1));
    }
    else if (!device->allPersonalityDescriptionsFound())
    {
      emit setPropertyData(device, E120_DMX_PERSONALITY,
                           PropertyValueItem::pidPropertyDisplayName(E120_DMX_PERSONALITY), tr(""));
    }

    bool personalityChanged =
        (current !=
         static_cast<uint8_t>(
             getPropertyData(device, E120_DMX_PERSONALITY, RDMnetNetworkItem::PersonalityNumberRole).toInt()));

    if ((current != 0) && personalityChanged)
    {
      emit setPropertyData(device, E120_DMX_PERSONALITY,
                           PropertyValueItem::pidPropertyDisplayName(E120_DMX_PERSONALITY), (uint16_t)current,
                           RDMnetNetworkItem::PersonalityNumberRole);

      sendGetCommand(getNearestParentItemOfType<BrokerItem>(device), E120_DEVICE_INFO, resp.source_uid);
    }

    checkPersonalityDescriptions(device, number, resp);
  }
}

void RDMnetNetworkModel::HandlePersonalityDescResponse(rdmnet_client_scope_t scope_handle, uint8_t personality,
                                                       uint16_t footprint, const QString& description,
                                                       const RdmResponse& resp)
{
  RDMnetNetworkItem* device = GetNetworkItem(scope_handle, resp);
  const bool SHOW_FOOTPRINT = false;

  if (device)
  {
    device->personalityDescriptionFound(
        personality, footprint,
        SHOW_FOOTPRINT ? QString("(FP=%1) %2").arg(QString::number(footprint).rightJustified(2, '0'), description)
                       : description);

    if (device->allPersonalityDescriptionsFound())
    {
      QStringList personalityDescriptions = device->personalityDescriptionList();
      uint8_t currentPersonality = static_cast<uint8_t>(
          getPropertyData(device, E120_DMX_PERSONALITY, RDMnetNetworkItem::PersonalityNumberRole).toInt());

      if (currentPersonality == 0)
      {
        emit setPropertyData(device, E120_DMX_PERSONALITY,
                             PropertyValueItem::pidPropertyDisplayName(E120_DMX_PERSONALITY), tr(""));
      }
      else
      {
        emit setPropertyData(device, E120_DMX_PERSONALITY,
                             PropertyValueItem::pidPropertyDisplayName(E120_DMX_PERSONALITY),
                             device->personalityDescriptionAt(currentPersonality - 1));
      }

      emit setPropertyData(device, E120_DMX_PERSONALITY,
                           PropertyValueItem::pidPropertyDisplayName(E120_DMX_PERSONALITY), personalityDescriptions,
                           RDMnetNetworkItem::PersonalityDescriptionListRole);
    }
  }
}

void RDMnetNetworkModel::HandleComponentScopeResponse(rdmnet_client_scope_t scope_handle, uint16_t scopeSlot,
                                                      const QString& scopeString, const QString& staticConfigV4,
                                                      const QString& staticConfigV6, uint16_t port,
                                                      const RdmResponse& resp)
{
  RDMnetClientItem* client = GetClientItem(scope_handle, resp);

  if (client)
  {
    RDMnetNetworkItem* rdmNetGroup = dynamic_cast<RDMnetNetworkItem*>(
        client->child(0)->data() == tr("RDMnet") ? client->child(0) : client->child(1));

    if (client->ClientType() == kRPTClientTypeController)
    {
      removeScopeSlotItemsInRange(rdmNetGroup, &client->properties, previous_slot_[client->uid()] + 1, scopeSlot - 1);
    }

    QString displayName;
    if (client->ClientType() == kRPTClientTypeController)
    {
      displayName = QString("%0 (Slot %1)")
                        .arg(PropertyValueItem::pidPropertyDisplayName(E133_COMPONENT_SCOPE, 0))
                        .arg(scopeSlot);
    }
    else
    {
      displayName = PropertyValueItem::pidPropertyDisplayName(E133_COMPONENT_SCOPE, 0);
    }

    client->setScopeSlot(scopeString, scopeSlot);

    emit setPropertyData(client, E133_COMPONENT_SCOPE, displayName, scopeString);
    emit setPropertyData(client, E133_COMPONENT_SCOPE, displayName, scopeString, RDMnetNetworkItem::ScopeDataRole);
    emit setPropertyData(client, E133_COMPONENT_SCOPE, displayName, scopeSlot, RDMnetNetworkItem::ScopeSlotRole);
    emit setPropertyData(client, E133_COMPONENT_SCOPE, displayName, 0, RDMnetNetworkItem::DisplayNameIndexRole);

    QString staticV4PropName = getScopeSubPropertyFullName(client, E133_COMPONENT_SCOPE, 1, scopeString);
    QString staticV6PropName = getScopeSubPropertyFullName(client, E133_COMPONENT_SCOPE, 2, scopeString);

    if (!staticConfigV4.isEmpty())
    {
      QString ipv4String = QString("%0:%1").arg(staticConfigV4).arg(port);

      emit setPropertyData(client, E133_COMPONENT_SCOPE, staticV4PropName, ipv4String);
      emit setPropertyData(client, E133_COMPONENT_SCOPE, staticV6PropName, QString(""));

      emit setPropertyData(client, E133_COMPONENT_SCOPE, staticV4PropName, ipv4String,
                           RDMnetNetworkItem::StaticIPv4DataRole);
      emit setPropertyData(client, E133_COMPONENT_SCOPE, staticV4PropName, QString(""),
                           RDMnetNetworkItem::StaticIPv6DataRole);

      emit setPropertyData(client, E133_COMPONENT_SCOPE, staticV6PropName, ipv4String,
                           RDMnetNetworkItem::StaticIPv4DataRole);
      emit setPropertyData(client, E133_COMPONENT_SCOPE, staticV6PropName, QString(""),
                           RDMnetNetworkItem::StaticIPv6DataRole);

      emit setPropertyData(client, E133_COMPONENT_SCOPE, displayName, ipv4String,
                           RDMnetNetworkItem::StaticIPv4DataRole);
      emit setPropertyData(client, E133_COMPONENT_SCOPE, displayName, QString(""),
                           RDMnetNetworkItem::StaticIPv6DataRole);
    }
    else if (!staticConfigV6.isEmpty())
    {
      QString ipv6String = QString("[%0]:%1").arg(staticConfigV6).arg(port);

      emit setPropertyData(client, E133_COMPONENT_SCOPE, staticV4PropName, QString(""));
      emit setPropertyData(client, E133_COMPONENT_SCOPE, staticV6PropName, ipv6String);

      emit setPropertyData(client, E133_COMPONENT_SCOPE, staticV4PropName, QString(""),
                           RDMnetNetworkItem::StaticIPv4DataRole);
      emit setPropertyData(client, E133_COMPONENT_SCOPE, staticV4PropName, ipv6String,
                           RDMnetNetworkItem::StaticIPv6DataRole);

      emit setPropertyData(client, E133_COMPONENT_SCOPE, staticV6PropName, QString(""),
                           RDMnetNetworkItem::StaticIPv4DataRole);
      emit setPropertyData(client, E133_COMPONENT_SCOPE, staticV6PropName, ipv6String,
                           RDMnetNetworkItem::StaticIPv6DataRole);

      emit setPropertyData(client, E133_COMPONENT_SCOPE, displayName, QString(""),
                           RDMnetNetworkItem::StaticIPv4DataRole);
      emit setPropertyData(client, E133_COMPONENT_SCOPE, displayName, ipv6String,
                           RDMnetNetworkItem::StaticIPv6DataRole);
    }
    else
    {
      emit setPropertyData(client, E133_COMPONENT_SCOPE, staticV4PropName, QString(""));
      emit setPropertyData(client, E133_COMPONENT_SCOPE, staticV6PropName, QString(""));

      emit setPropertyData(client, E133_COMPONENT_SCOPE, staticV4PropName, QString(""),
                           RDMnetNetworkItem::StaticIPv4DataRole);
      emit setPropertyData(client, E133_COMPONENT_SCOPE, staticV4PropName, QString(""),
                           RDMnetNetworkItem::StaticIPv6DataRole);

      emit setPropertyData(client, E133_COMPONENT_SCOPE, staticV6PropName, QString(""),
                           RDMnetNetworkItem::StaticIPv4DataRole);
      emit setPropertyData(client, E133_COMPONENT_SCOPE, staticV6PropName, QString(""),
                           RDMnetNetworkItem::StaticIPv6DataRole);

      emit setPropertyData(client, E133_COMPONENT_SCOPE, displayName, QString(""),
                           RDMnetNetworkItem::StaticIPv4DataRole);
      emit setPropertyData(client, E133_COMPONENT_SCOPE, displayName, QString(""),
                           RDMnetNetworkItem::StaticIPv6DataRole);
    }

    emit setPropertyData(client, E133_COMPONENT_SCOPE, staticV4PropName, 1, RDMnetNetworkItem::DisplayNameIndexRole);
    emit setPropertyData(client, E133_COMPONENT_SCOPE, staticV6PropName, 2, RDMnetNetworkItem::DisplayNameIndexRole);
    emit setPropertyData(client, E133_COMPONENT_SCOPE, staticV4PropName, scopeString, RDMnetNetworkItem::ScopeDataRole);
    emit setPropertyData(client, E133_COMPONENT_SCOPE, staticV6PropName, scopeString, RDMnetNetworkItem::ScopeDataRole);
    emit setPropertyData(client, E133_COMPONENT_SCOPE, staticV4PropName, scopeSlot, RDMnetNetworkItem::ScopeSlotRole);
    emit setPropertyData(client, E133_COMPONENT_SCOPE, staticV6PropName, scopeSlot, RDMnetNetworkItem::ScopeSlotRole);

    if (client->ClientType() == kRPTClientTypeController)
    {
      previous_slot_[client->uid()] = scopeSlot;
      sendGetNextControllerScope(scope_handle, resp.source_uid.manu, resp.source_uid.id, scopeSlot);
    }
  }
}

void RDMnetNetworkModel::HandleSearchDomainResponse(rdmnet_client_scope_t scope_handle, const QString& domainNameString,
                                                    const RdmResponse& resp)
{
  RDMnetClientItem* client = GetClientItem(scope_handle, resp);
  if (client)
  {
    emit setPropertyData(client, E133_SEARCH_DOMAIN, PropertyValueItem::pidPropertyDisplayName(E133_SEARCH_DOMAIN, 0),
                         domainNameString);
  }
}

void RDMnetNetworkModel::HandleTcpCommsStatusResponse(rdmnet_client_scope_t scope_handle, const QString& scopeString,
                                                      const QString& v4AddrString, const QString& v6AddrString,
                                                      uint16_t port, uint16_t unhealthyTCPEvents,
                                                      const RdmResponse& resp)
{
  RDMnetClientItem* client = GetClientItem(scope_handle, resp);

  if (client)
  {
    if (client->getScopeSlot(scopeString) != 0)
    {
      QVariant callbackObjectVariant;
      const char* callbackSlotString = SLOT(processPropertyButtonClick(const QPersistentModelIndex&));
      QString callbackSlotQString(callbackSlotString);

      QString propertyName0 = getScopeSubPropertyFullName(client, E133_TCP_COMMS_STATUS, 0, scopeString);
      QString propertyName1 = getScopeSubPropertyFullName(client, E133_TCP_COMMS_STATUS, 1, scopeString);
      QString propertyName2 = getScopeSubPropertyFullName(client, E133_TCP_COMMS_STATUS, 2, scopeString);

      callbackObjectVariant.setValue(this);

      if (v4AddrString.isEmpty() && v6AddrString.isEmpty())
      {
        emit setPropertyData(client, E133_TCP_COMMS_STATUS, propertyName0, QString(""));
      }
      else if (v4AddrString.isEmpty())  // use v6
      {
        emit setPropertyData(client, E133_TCP_COMMS_STATUS, propertyName0,
                             QString("[%0]:%1").arg(v6AddrString).arg(port));
      }
      else  // use v4
      {
        emit setPropertyData(client, E133_TCP_COMMS_STATUS, propertyName0,
                             QString("%0:%1").arg(v4AddrString).arg(port));
      }

      emit setPropertyData(client, E133_TCP_COMMS_STATUS, propertyName1, unhealthyTCPEvents);

      emit setPropertyData(client, E133_TCP_COMMS_STATUS, propertyName2, tr("Reset"));

      emit setPropertyData(client, E133_TCP_COMMS_STATUS, propertyName2, scopeString, RDMnetNetworkItem::ScopeDataRole);

      emit setPropertyData(client, E133_TCP_COMMS_STATUS, propertyName2, callbackObjectVariant,
                           RDMnetNetworkItem::CallbackObjectRole);

      emit setPropertyData(client, E133_TCP_COMMS_STATUS, propertyName2, callbackSlotQString,
                           RDMnetNetworkItem::CallbackSlotRole);

      emit setPropertyData(client, E133_TCP_COMMS_STATUS, propertyName2, resp.source_uid.manu,
                           RDMnetNetworkItem::ClientManuRole);

      emit setPropertyData(client, E133_TCP_COMMS_STATUS, propertyName2, resp.source_uid.id,
                           RDMnetNetworkItem::ClientDevRole);

      // This needs to be the last call to setPropertyData so that the button can be enabled if needed.
      emit setPropertyData(client, E133_TCP_COMMS_STATUS, propertyName2, EditorWidgetType::kButton,
                           RDMnetNetworkItem::EditorWidgetTypeRole);
    }
  }
}

void RDMnetNetworkModel::addPropertyEntries(RDMnetNetworkItem* parent, PIDFlags location)
{
  // Start out by adding all known properties and disabling them. Later on,
  // only the properties that the device supports will be enabled.
  for (PIDInfoIterator i = PropertyValueItem::pidsBegin(); i != PropertyValueItem::pidsEnd(); ++i)
  {
    bool excludeFromModel = i->second.pidFlags & kExcludeFromModel;
    location = location & (kLocResponder | kLocEndpoint | kLocDevice | kLocController | kLocBroker);

    if (!excludeFromModel && ((i->second.pidFlags & location) == location))
    {
      for (const QString& j : i->second.propertyDisplayNames)
      {
        emit addPropertyEntry(parent, i->first, j, i->second.role);
      }
    }
  }
}

void RDMnetNetworkModel::initializeResponderProperties(ResponderItem* parent, uint16_t manuID, uint32_t deviceID)
{
  RdmCommand cmd;
  BrokerItem* broker_item = getNearestParentItemOfType<BrokerItem>(parent);

  addPropertyEntries(parent, kLocResponder);

  // Now send requests for core required properties.
  cmd.dest_uid.manu = manuID;
  cmd.dest_uid.id = deviceID;
  cmd.subdevice = 0;

  cmd.command_class = kRdmCCGetCommand;
  cmd.parameter_data.datalen = 0;

  cmd.param_id = E120_SUPPORTED_PARAMETERS;
  SendRDMCommand(cmd, broker_item);
  cmd.param_id = E120_DEVICE_INFO;
  SendRDMCommand(cmd, broker_item);
  cmd.param_id = E120_SOFTWARE_VERSION_LABEL;
  SendRDMCommand(cmd, broker_item);
  cmd.param_id = E120_DMX_START_ADDRESS;
  SendRDMCommand(cmd, broker_item);
  cmd.param_id = E120_IDENTIFY_DEVICE;
  SendRDMCommand(cmd, broker_item);
}

void RDMnetNetworkModel::initializeRPTClientProperties(RDMnetClientItem* parent, uint16_t manuID, uint32_t deviceID,
                                                       rpt_client_type_t clientType)
{
  RdmCommand cmd;
  BrokerItem* broker_item = getNearestParentItemOfType<BrokerItem>(parent);

  addPropertyEntries(parent, (clientType == kRPTClientTypeDevice) ? kLocDevice : kLocController);

  // Now send requests for core required properties.
  memset(cmd.parameter_data.data, 0, RDM_MAX_PDL);
  cmd.dest_uid.manu = manuID;
  cmd.dest_uid.id = deviceID;
  cmd.subdevice = 0;

  cmd.command_class = kRdmCCGetCommand;
  cmd.parameter_data.datalen = 0;

  cmd.param_id = E120_SUPPORTED_PARAMETERS;
  SendRDMCommand(cmd, broker_item);
  cmd.param_id = E120_DEVICE_INFO;
  SendRDMCommand(cmd, broker_item);
  cmd.param_id = E120_SOFTWARE_VERSION_LABEL;
  SendRDMCommand(cmd, broker_item);
  cmd.param_id = E120_DMX_START_ADDRESS;
  SendRDMCommand(cmd, broker_item);
  cmd.param_id = E120_IDENTIFY_DEVICE;
  SendRDMCommand(cmd, broker_item);

  cmd.param_id = E133_SEARCH_DOMAIN;
  SendRDMCommand(cmd, broker_item);

  if (clientType == kRPTClientTypeDevice)  // For controllers, we need to wait for all the scopes first.
  {
    cmd.param_id = E133_TCP_COMMS_STATUS;
    SendRDMCommand(cmd, broker_item);
  }

  cmd.parameter_data.datalen = 2;
  etcpal_pack_16b(cmd.parameter_data.data, 0x0001);  // Scope slot, start with #1
  cmd.param_id = E133_COMPONENT_SCOPE;
  SendRDMCommand(cmd, broker_item);
}

void RDMnetNetworkModel::sendGetControllerScopeProperties(rdmnet_client_scope_t scope_handle, uint16_t manuID,
                                                          uint32_t deviceID)
{
  RdmCommand cmd;

  memset(cmd.parameter_data.data, 0, RDM_MAX_PDL);
  cmd.dest_uid.manu = manuID;
  cmd.dest_uid.id = deviceID;
  cmd.subdevice = 0;

  cmd.command_class = kRdmCCGetCommand;
  cmd.parameter_data.datalen = 0;

  cmd.param_id = E133_TCP_COMMS_STATUS;
  SendRDMCommand(cmd, scope_handle);
}

void RDMnetNetworkModel::sendGetNextControllerScope(rdmnet_client_scope_t scope_handle, uint16_t manuID,
                                                    uint32_t deviceID, uint16_t currentSlot)
{
  RdmCommand cmd;

  memset(cmd.parameter_data.data, 0, RDM_MAX_PDL);
  cmd.dest_uid.manu = manuID;
  cmd.dest_uid.id = deviceID;
  cmd.subdevice = 0;

  cmd.command_class = kRdmCCGetCommand;
  cmd.parameter_data.datalen = 2;

  etcpal_pack_16b(cmd.parameter_data.data, std::min(currentSlot + 1, 0xffff));  // Scope slot, start with #1
  cmd.param_id = E133_COMPONENT_SCOPE;
  SendRDMCommand(cmd, scope_handle);
}

void RDMnetNetworkModel::sendGetCommand(BrokerItem* broker_item, uint16_t pid, const RdmUid& dest_uid)
{
  RdmCommand getCmd;

  getCmd.dest_uid = dest_uid;
  getCmd.subdevice = 0;

  getCmd.command_class = kRdmCCGetCommand;
  getCmd.param_id = pid;
<<<<<<< HEAD
  getCmd.parameter_data.datalen = 0;
  SendRDMCommand(getCmd, brokerItem);
=======
  getCmd.datalen = 0;
  SendRDMCommand(getCmd, broker_item);
>>>>>>> 9567ce90
}

uint8_t* RDMnetNetworkModel::packIPAddressItem(const QVariant& value, etcpal_iptype_t addrType, uint8_t* packPtr,
                                               bool packPort)
{
  char ipStrBuffer[64];
  unsigned int portNumber;
  size_t memSize = ((addrType == kEtcPalIpTypeV4) ? 4 : (ETCPAL_IPV6_BYTES)) + (packPort ? 2 : 0);

  if (!packPtr)
  {
    return nullptr;
  }

  QString valueQString = value.toString();
  QByteArray local8Bit = valueQString.toLocal8Bit();
  const char* valueData = local8Bit.constData();

  if (value.toString().length() == 0)
  {
    memset(packPtr, 0, memSize);
  }
  else if (sscanf(valueData,
                  (addrType == kEtcPalIpTypeV4) ? "%63[1234567890.]:%u" : "[%63[1234567890:abcdefABCDEF]]:%u",
                  ipStrBuffer, &portNumber) < 2)
  {
    // Incorrect format entered.
    return nullptr;
  }
  else if (ParseAndPackIPAddress(addrType, ipStrBuffer, packPtr) != kEtcPalErrOk)
  {
    return nullptr;
  }
  else if (portNumber > 65535)
  {
    return nullptr;
  }
  else if (packPort)
  {
    etcpal_pack_16b(packPtr + memSize - 2, static_cast<uint16_t>(portNumber));
  }

  return packPtr + memSize;
}

bool RDMnetNetworkModel::pidSupportedByGUI(uint16_t pid, bool checkSupportGet)
{
  for (PIDInfoIterator iter = PropertyValueItem::pidsBegin(); iter != PropertyValueItem::pidsEnd(); ++iter)
  {
    if ((iter->first == pid) && (!checkSupportGet || (iter->second.pidFlags & kSupportsGet)))
    {
      return true;
    }
  }

  return false;
}

RDMnetClientItem* RDMnetNetworkModel::GetClientItem(rdmnet_client_scope_t scope_handle, const RdmResponse& resp)
{
  etcpal::ReadGuard conn_read(conn_lock_);

  if (broker_connections_.find(scope_handle) == broker_connections_.end())
  {
    log_->Log(ETCPAL_LOG_ERR, "Error: getClientItem called with invalid scope handle.");
  }
  else
  {
    BrokerItem* broker_item = broker_connections_[scope_handle];
    if (broker_item)
    {
      for (auto client : broker_item->rdmnet_clients_)
      {
        if (client->uid() == resp.source_uid)
        {
          return client;
        }
      }
    }
  }

  return nullptr;
}

RDMnetNetworkItem* RDMnetNetworkModel::GetNetworkItem(rdmnet_client_scope_t scope_handle, const RdmResponse& resp)
{
  etcpal::ReadGuard conn_read(conn_lock_);

  if (broker_connections_.find(scope_handle) == broker_connections_.end())
  {
    log_->Log(ETCPAL_LOG_ERR, "Error: getNetworkItem called with invalid connection cookie.");
  }
  else
  {
    BrokerItem* broker_item = broker_connections_[scope_handle];
    if (broker_item)
    {
      for (auto client : broker_item->rdmnet_clients_)
      {
        if (client->uid() == resp.source_uid)
        {
          return client;
        }

        for (auto endpoint : client->endpoints_)
        {
          for (auto responder : endpoint->responders_)
          {
            if (responder->uid() == resp.source_uid)
            {
              return responder;
            }
          }
        }
      }
    }
  }

  return nullptr;
}

void RDMnetNetworkModel::checkPersonalityDescriptions(RDMnetNetworkItem* device, uint8_t numberOfPersonalities,
                                                      const RdmResponse& resp)
{
  if (numberOfPersonalities > 0)
  {
    if (device->initiatePersonalityDescriptionSearch(numberOfPersonalities))
    {
      // Get descriptions for all supported personalities of this device
      RdmCommand getCmd;

      getCmd.dest_uid.manu = resp.source_uid.manu;
      getCmd.dest_uid.id = resp.source_uid.id;
      getCmd.subdevice = 0;
      getCmd.command_class = kRdmCCGetCommand;
      getCmd.param_id = E120_DMX_PERSONALITY_DESCRIPTION;
      getCmd.parameter_data.datalen = 1;
      for (uint8_t i = 1; i <= numberOfPersonalities; ++i)
      {
        getCmd.parameter_data.data[0] = i;
        SendRDMCommand(getCmd, getNearestParentItemOfType<BrokerItem>(device));
      }
    }
  }
}

QVariant RDMnetNetworkModel::getPropertyData(RDMnetNetworkItem* parent, unsigned short pid, int role)
{
  QVariant result = QVariant();
  bool foundProperty = false;

  for (std::vector<PropertyItem*>::iterator iter = parent->properties.begin();
       (iter != parent->properties.end()) && !foundProperty; ++iter)
  {
    if ((*iter)->getValueItem())
    {
      if ((*iter)->getValueItem()->getPID() == pid)
      {
        result = (*iter)->getValueItem()->data(role);
        foundProperty = true;
      }
    }
  }

  return result;
}

PropertyItem* RDMnetNetworkModel::createPropertyItem(RDMnetNetworkItem* parent, const QString& fullName)
{
  RDMnetNetworkItem* currentParent = parent;
  QString currentPathName = fullName;
  QString shortName = getShortPropertyName(fullName);
  PropertyItem* propertyItem = new PropertyItem(fullName, shortName);

  while (currentPathName != shortName)
  {
    QString groupName = getHighestGroupName(currentPathName);

    RDMnetNetworkItem* groupingItem = getGroupingItem(currentParent, groupName);

    if (!groupingItem)
    {
      groupingItem = createGroupingItem(currentParent, groupName);
    }

    currentParent = groupingItem;
    groupingItem->properties.push_back(propertyItem);

    currentPathName = getChildPathName(currentPathName);
  }

  appendRowToItem(currentParent, propertyItem);

  return propertyItem;
}

QString RDMnetNetworkModel::getShortPropertyName(const QString& fullPropertyName)
{
  QRegExp re("(\\\\)");
  QStringList query = fullPropertyName.split(re);

  if (query.length() > 0)
  {
    return query.at(query.length() - 1);
  }

  return QString();
}

QString RDMnetNetworkModel::getHighestGroupName(const QString& pathName)
{
  QRegExp re("(\\\\)");
  QStringList query = pathName.split(re);

  if (query.length() > 0)
  {
    return query.at(0);
  }

  return QString();
}

QString RDMnetNetworkModel::getPathSubset(const QString& fullPath, int first, int last)
{
  QRegExp re("(\\\\)");
  QStringList query = fullPath.split(re);
  QString result;

  if (last == -1)
  {
    last = (query.length() - 1);
  }

  for (int i = first; i <= std::min(last, (query.length() - 1)); ++i)
  {
    result += query.at(i);

    if (i != (query.length() - 1))
    {
      result += "\\";
    }
  }

  return result;
}

PropertyItem* RDMnetNetworkModel::getGroupingItem(RDMnetNetworkItem* parent, const QString& groupName)
{
  for (int i = 0; i < parent->rowCount(); ++i)
  {
    PropertyItem* item = dynamic_cast<PropertyItem*>(parent->child(i));

    if (item)
    {
      if (item->text() == groupName)
      {
        return item;
      }
    }
  }

  return nullptr;
}

PropertyItem* RDMnetNetworkModel::createGroupingItem(RDMnetNetworkItem* parent, const QString& groupName)
{
  PropertyItem* groupingItem = new PropertyItem(groupName, groupName);

  appendRowToItem(parent, groupingItem);
  groupingItem->setEnabled(true);

  // Make sure values of group items are blank and inaccessible.
  PropertyValueItem* valueItem = new PropertyValueItem(QVariant(), false);
  groupingItem->setValueItem(valueItem);

  emit expandNewItem(groupingItem->index(), PropertyItem::PropertyItemType);

  return groupingItem;
}

QString RDMnetNetworkModel::getChildPathName(const QString& superPathName)
{
  QString highGroupName = getHighestGroupName(superPathName);
  int startPosition = highGroupName.length() + 1;  // Name + delimiter character

  return superPathName.mid(startPosition, superPathName.length() - startPosition);
}

QString RDMnetNetworkModel::getScopeSubPropertyFullName(RDMnetClientItem* client, uint16_t pid, int32_t index,
                                                        const QString& scope)
{
  QString original = PropertyValueItem::pidPropertyDisplayName(pid, index);

  if (client)
  {
    if (client->ClientType() == kRPTClientTypeController)
    {
      QString scopePropertyDisplay = PropertyValueItem::pidPropertyDisplayName(E133_COMPONENT_SCOPE, 0);
      QRegExp re("(\\\\)");
      QStringList query = scopePropertyDisplay.split(re);

      return QString("%0%1 (Slot %2)\\%3")
          .arg(getPathSubset(original, 0, query.length() - 2))
          .arg(query.at(query.length() - 1))
          .arg(client->getScopeSlot(scope))
          .arg(getPathSubset(original, query.length() - 1));
    }
  }

  return original;
}

void RDMnetNetworkModel::removeScopeSlotItemsInRange(RDMnetNetworkItem* parent, std::vector<PropertyItem*>* properties,
                                                     uint16_t firstSlot, uint16_t lastSlot)
{
  if (lastSlot >= firstSlot)
  {
    emit removePropertiesInRange(parent, properties, E133_COMPONENT_SCOPE, RDMnetNetworkItem::ScopeSlotRole, firstSlot,
                                 lastSlot);
  }
}<|MERGE_RESOLUTION|>--- conflicted
+++ resolved
@@ -270,15 +270,9 @@
   if (broker_itemIter != broker_connections_.end())
   {
     // Update relevant data
-<<<<<<< HEAD
-    brokerItemIter->second->setConnected(true, info.broker_addr);
-    std::string utf8_scope = brokerItemIter->second->scope().toStdString();
-    default_responder_.UpdateScopeConnectionStatus(utf8_scope, true, info.broker_addr, uid);
-=======
     broker_itemIter->second->setConnected(true, info.broker_addr);
     std::string utf8_scope = broker_itemIter->second->scope().toStdString();
-    default_responder_.UpdateScopeConnectionStatus(utf8_scope, true, info.broker_addr);
->>>>>>> 9567ce90
+    default_responder_.UpdateScopeConnectionStatus(utf8_scope, true, info.broker_addr, uid);
 
     // Broadcast GET_RESPONSE notification because of new connection
     std::vector<RdmParamData> resp_data_list;
@@ -2870,13 +2864,8 @@
 
   getCmd.command_class = kRdmCCGetCommand;
   getCmd.param_id = pid;
-<<<<<<< HEAD
   getCmd.parameter_data.datalen = 0;
-  SendRDMCommand(getCmd, brokerItem);
-=======
-  getCmd.datalen = 0;
   SendRDMCommand(getCmd, broker_item);
->>>>>>> 9567ce90
 }
 
 uint8_t* RDMnetNetworkModel::packIPAddressItem(const QVariant& value, etcpal_iptype_t addrType, uint8_t* packPtr,
