/******************************************************************************
 * Copyright 2019 ETC Inc.
 *
 * Licensed under the Apache License, Version 2.0 (the "License");
 * you may not use this file except in compliance with the License.
 * You may obtain a copy of the License at
 *
 *    http://www.apache.org/licenses/LICENSE-2.0
 *
 * Unless required by applicable law or agreed to in writing, software
 * distributed under the License is distributed on an "AS IS" BASIS,
 * WITHOUT WARRANTIES OR CONDITIONS OF ANY KIND, either express or implied.
 * See the License for the specific language governing permissions and
 * limitations under the License.
 ******************************************************************************
 * This file is a part of RDMnet. For more information, go to:
 * https://github.com/ETCLabs/RDMnet
 *****************************************************************************/

#include "RDMnetNetworkModel.h"

#include <cassert>
#include <algorithm>
#include "etcpal/cpp/inet.h"
#include "etcpal/pack.h"
#include "etcpal/socket.h"
#include "rdm/responder.h"
#include "rdmnet/version.h"
#include "PropertyItem.h"
#include "ControllerUtils.h"

BEGIN_INCLUDE_QT_HEADERS()
#include <QMessageBox>
END_INCLUDE_QT_HEADERS()

// Unpack an IPv4 or IPv6 address from a byte buffer pointed to by addrData, with type indicated by
// addrType.
// Returns a string representation of the IP address if parsed successfully, empty string otherwise.
static QString UnpackAndParseIPAddress(const uint8_t* addrData, etcpal_iptype_t addrType)
{
  etcpal::IpAddr ip;

  if (addrType == kEtcPalIpTypeV4)
  {
    ip.SetAddress(etcpal_upack_32b(addrData));
  }
  else if (addrType == kEtcPalIpTypeV6)
  {
    ip.SetAddress(addrData);
  }

  if (!ip.IsWildcard())
  {
    return QString::fromStdString(ip.ToString());
  }
  else
  {
    return QString();
  }
}

static bool ParseAndPackIPAddress(etcpal_iptype_t addrType, const std::string& ipString, uint8_t* outBuf)
{
  etcpal::IpAddr ip = etcpal::IpAddr::FromString(ipString);

  if (ip.IsValid())
  {
    if (addrType == kEtcPalIpTypeV4)
    {
      etcpal_pack_32b(outBuf, ip.v4_data());
      return true;
    }
    else if (addrType == kEtcPalIpTypeV6)
    {
      memcpy(outBuf, ip.v6_data(), ETCPAL_IPV6_BYTES);
      return true;
    }
  }

  return false;
}

void appendRowToItem(QStandardItem* parent, QStandardItem* child)
{
  if (parent && child)
  {
    parent->appendRow(child);

    if (child->columnCount() != 2)
    {
      child->setColumnCount(2);
    }
  }
}

template <typename T>
T* getNearestParentItemOfType(QStandardItem* child)
{
  T* parent = nullptr;
  QStandardItem* current = child;

  while (!parent && current)
  {
    current = current->parent();

    if (current)
    {
      parent = dynamic_cast<T*>(current);
    }
  }

  return parent;
}

void RDMnetNetworkModel::addScopeToMonitor(QString scope)
{
  bool scopeAlreadyAdded = false;
  bool newScopeAdded = false;

  if (scope.length() > 0)
  {
    etcpal::WriteGuard conn_write(conn_lock_);

    for (auto iter = broker_connections_.begin(); (iter != broker_connections_.end()) && !scopeAlreadyAdded; ++iter)
    {
      if (iter->second->scope() == scope)
      {
        scopeAlreadyAdded = true;
      }
    }

    if (scopeAlreadyAdded)
    {
      QMessageBox errorMessageBox;

      errorMessageBox.setText(tr("The broker for the scope \"%1\" has already been added to this tree. "
                                 "Duplicates with the same scope cannot be added.")
                                  .arg(scope));
      errorMessageBox.setIcon(QMessageBox::Icon::Critical);
      errorMessageBox.exec();
    }
    else
    {
      rdmnet_client_scope_t new_scope_handle = rdmnet_->AddScope(scope.toStdString());
      if (new_scope_handle != RDMNET_CLIENT_SCOPE_INVALID)
      {
        BrokerItem* broker = new BrokerItem(scope, new_scope_handle);
        appendRowToItem(invisibleRootItem(), broker);
        broker->enableChildrenSearch();

        emit expandNewItem(broker->index(), BrokerItem::BrokerItemType);

        broker_connections_.insert(std::make_pair(new_scope_handle, broker));

        default_responder_.AddScope(scope.toStdString());
        newScopeAdded = true;
      }
    }
  }

  if (newScopeAdded)
  {
    // Broadcast GET_RESPONSE notification because of newly added scope
    std::vector<RdmParamData> resp_data_list;
    uint16_t nack_reason;
    if (default_responder_.GetComponentScope(0x0001, resp_data_list, nack_reason))
    {
      SendRDMGetResponsesBroadcast(E133_COMPONENT_SCOPE, resp_data_list);
    }
  }
}

void RDMnetNetworkModel::directChildrenRevealed(const QModelIndex& parentIndex)
{
  QStandardItem* item = itemFromIndex(parentIndex);

  if (item)
  {
    for (int i = 0; i < item->rowCount(); ++i)
    {
      QStandardItem* child = item->child(i);

      if (child)
      {
        if (child->type() == SearchingStatusItem::SearchingStatusItemType)
        {
          searchingItemRevealed(dynamic_cast<SearchingStatusItem*>(child));
        }
      }
    }
  }
}

void RDMnetNetworkModel::addBrokerByIP(QString scope, const etcpal::SockAddr& addr)
{
  bool brokerAlreadyAdded = false;
  bool shouldSendRDMGetResponsesBroadcast = false;
  std::vector<RdmParamData> resp_data_list;

  {
    etcpal::WriteGuard conn_write(conn_lock_);
    for (const auto& broker_pair : broker_connections_)
    {
      if (broker_pair.second->scope() == scope)
      {
        brokerAlreadyAdded = true;
        break;
      }
    }

    if (brokerAlreadyAdded)
    {
      QMessageBox errorMessageBox;

      errorMessageBox.setText(tr("The broker for the scope \"%1\" has already been added to this "
                                 "tree. Duplicates with the same scope cannot be added.")
                                  .arg(scope));
      errorMessageBox.setIcon(QMessageBox::Icon::Critical);
      errorMessageBox.exec();
    }
    else
    {
      StaticBrokerConfig static_broker;
      static_broker.valid = true;
      static_broker.addr = addr;

      rdmnet_client_scope_t new_scope_handle = rdmnet_->AddScope(scope.toStdString(), static_broker);
      if (new_scope_handle != RDMNET_CLIENT_SCOPE_INVALID)
      {
        BrokerItem* broker = new BrokerItem(scope, new_scope_handle, static_broker);
        appendRowToItem(invisibleRootItem(), broker);
        broker->enableChildrenSearch();

        emit expandNewItem(broker->index(), BrokerItem::BrokerItemType);

        broker_connections_.insert(std::make_pair(new_scope_handle, broker));

        default_responder_.AddScope(scope.toStdString(), static_broker);
        // Broadcast GET_RESPONSE notification because of newly added scope
        uint16_t nack_reason;
        if (default_responder_.GetComponentScope(0x0001, resp_data_list, nack_reason))
        {
          shouldSendRDMGetResponsesBroadcast = true;
        }
      }
    }
  }

  if (shouldSendRDMGetResponsesBroadcast)
  {
    SendRDMGetResponsesBroadcast(E133_COMPONENT_SCOPE, resp_data_list);
  }
}

void RDMnetNetworkModel::addCustomLogOutputStream(LogOutputStream* stream)
{
  log_->addCustomOutputStream(stream);
}

void RDMnetNetworkModel::removeCustomLogOutputStream(LogOutputStream* stream)
{
  log_->removeCustomOutputStream(stream);
}

void RDMnetNetworkModel::Connected(rdmnet_client_scope_t scope_handle, const RdmnetClientConnectedInfo& info)
{
  etcpal::ReadGuard conn_read(conn_lock_);

  auto broker_itemIter = broker_connections_.find(scope_handle);
  if (broker_itemIter != broker_connections_.end())
  {
    // Update relevant data
    broker_itemIter->second->setConnected(true, info.broker_addr);
    std::string utf8_scope = broker_itemIter->second->scope().toStdString();
    default_responder_.UpdateScopeConnectionStatus(utf8_scope, true, info.broker_addr, uid);

    // Broadcast GET_RESPONSE notification because of new connection
    std::vector<RdmParamData> resp_data_list;
    uint16_t nack_reason;
    if (default_responder_.GetTCPCommsStatus(nullptr, 0, resp_data_list, nack_reason))
    {
      SendRDMGetResponsesBroadcast(E133_TCP_COMMS_STATUS, resp_data_list);
    }

    log_->Log(ETCPAL_LOG_INFO, "Connected to broker on scope %s", utf8_scope.c_str());
    rdmnet_->RequestClientList(scope_handle);
  }
}

void RDMnetNetworkModel::ConnectFailed(rdmnet_client_scope_t scope_handle, const RdmnetClientConnectFailedInfo& info)
{
  etcpal::ReadGuard conn_read(conn_lock_);

  BrokerItem* broker_item = broker_connections_[scope_handle];
  if (broker_item)
  {
    log_->Log(ETCPAL_LOG_INFO, "Connection failed to broker on scope %s: %s. %s",
              broker_item->scope().toStdString().c_str(), rdmnet_connect_fail_event_to_string(info.event),
              info.will_retry ? "Retrying..." : "NOT retrying!");
    if (info.event == kRdmnetConnectFailSocketFailure || info.event == kRdmnetConnectFailTcpLevel)
      log_->Log(ETCPAL_LOG_INFO, "Socket error: '%s'", etcpal_strerror(info.socket_err));
    if (info.event == kRdmnetConnectFailRejected)
      log_->Log(ETCPAL_LOG_INFO, "Reject reason: '%s'", rdmnet_connect_status_to_string(info.rdmnet_reason));
    // TODO: display user-facing information if this is a fatal connect failure.
  }
}

void RDMnetNetworkModel::Disconnected(rdmnet_client_scope_t scope_handle, const RdmnetClientDisconnectedInfo& info)
{
  etcpal::WriteGuard conn_write(conn_lock_);

  BrokerItem* broker_item = broker_connections_[scope_handle];
  if (broker_item)
  {
    if (broker_item->connected())
    {
      broker_item->setConnected(false);

      log_->Log(ETCPAL_LOG_INFO, "Disconnected from broker on scope %s: %s. %s",
                broker_item->scope().toStdString().c_str(), rdmnet_disconnect_event_to_string(info.event),
                info.will_retry ? "Retrying..." : "NOT retrying!");
      if (info.event == kRdmnetDisconnectAbruptClose)
        log_->Log(ETCPAL_LOG_INFO, "Socket error: '%s'", etcpal_strerror(info.socket_err));
      if (info.event == kRdmnetDisconnectGracefulRemoteInitiated)
        log_->Log(ETCPAL_LOG_INFO, "Disconnect reason: '%s'", rdmnet_disconnect_reason_to_string(info.rdmnet_reason));
      // TODO: display user-facing information if this is a fatal connect failure.

      emit brokerItemTextUpdated(broker_item);

      broker_item->rdmnet_clients_.clear();
      broker_item->completelyRemoveChildren(0, broker_item->rowCount());
      broker_item->enableChildrenSearch();

      // Broadcast GET_RESPONSE notification because of lost connection
      std::vector<RdmParamData> resp_data_list;
      uint16_t nack_reason;
      if (default_responder_.GetTCPCommsStatus(nullptr, 0, resp_data_list, nack_reason))
      {
        SendRDMGetResponsesBroadcast(E133_TCP_COMMS_STATUS, resp_data_list);
      }
    }
  }
}

void RDMnetNetworkModel::processAddRDMnetClients(BrokerItem* broker_item, const std::vector<ClientEntryData>& list)
{
  // Update the Controller's discovered list to match
  if (list.size() > 0)
  {
    broker_item->disableChildrenSearch();
  }

  for (const auto entry : list)
  {
    if (!IS_RPT_CLIENT_ENTRY(&entry))
      continue;

    bool is_me = (entry.client_cid == my_cid_);
    RDMnetClientItem* newRDMnetClientItem = new RDMnetClientItem(entry, is_me);
    bool itemAlreadyAdded = false;

    for (auto clientIter = broker_item->rdmnet_clients_.begin();
         (clientIter != broker_item->rdmnet_clients_.end()) && !itemAlreadyAdded; ++clientIter)
    {
      if ((*clientIter))
      {
        if ((*newRDMnetClientItem) == (*(*clientIter)))
        {
          itemAlreadyAdded = true;
        }
      }
    }

    if (itemAlreadyAdded)
    {
      delete newRDMnetClientItem;
    }
    else
    {
      appendRowToItem(broker_item, newRDMnetClientItem);
      broker_item->rdmnet_clients_.push_back(newRDMnetClientItem);

      if (GET_RPT_CLIENT_ENTRY_DATA(&entry)->client_type != kRPTClientTypeUnknown)
      {
        initializeRPTClientProperties(newRDMnetClientItem, GET_RPT_CLIENT_ENTRY_DATA(&entry)->client_uid.manu,
                                      GET_RPT_CLIENT_ENTRY_DATA(&entry)->client_uid.id,
                                      GET_RPT_CLIENT_ENTRY_DATA(&entry)->client_type);

        newRDMnetClientItem->enableFeature(kIdentifyDevice);
        emit featureSupportChanged(newRDMnetClientItem, kIdentifyDevice);
      }

      newRDMnetClientItem->enableChildrenSearch();
    }
  }
}

void RDMnetNetworkModel::processRemoveRDMnetClients(BrokerItem* broker_item, const std::vector<ClientEntryData>& list)
{
  // Update the Controller's discovered list by removing these newly lost
  // clients
  for (int i = broker_item->rowCount() - 1; i >= 0; --i)
  {
    RDMnetClientItem* clientItem = dynamic_cast<RDMnetClientItem*>(broker_item->child(i));

    if (clientItem)
    {
      for (auto j = list.begin(); j != list.end(); ++j)
      {
        const ClientEntryDataRpt* rpt_entry = GET_RPT_CLIENT_ENTRY_DATA(&(*j));
        if (rpt_entry->client_type == clientItem->ClientType() && rpt_entry->client_uid == clientItem->uid())
        {
          // Found the match
          broker_item->rdmnet_clients_.erase(
              std::remove(broker_item->rdmnet_clients_.begin(), broker_item->rdmnet_clients_.end(), clientItem),
              broker_item->rdmnet_clients_.end());
          broker_item->completelyRemoveChildren(i);
          break;
        }
      }
    }
  }

  if (broker_item->rowCount() == 0)
  {
    broker_item->enableChildrenSearch();
  }
}

void RDMnetNetworkModel::processNewEndpointList(RDMnetClientItem* treeClientItem,
                                                const std::vector<std::pair<uint16_t, uint8_t>>& list)
{
  if (treeClientItem->childrenSearchRunning() && (list.size() > 1))
  {
    treeClientItem->disableChildrenSearch();
  }

  std::vector<EndpointItem*> prev_list = treeClientItem->endpoints_;

  // Save these endpoints here
  for (auto endpoint_id : list)
  {
    if (endpoint_id.first != 0)
    {
      EndpointItem* newEndpointItem = new EndpointItem(treeClientItem->uid(), endpoint_id.first, endpoint_id.second);
      bool itemAlreadyAdded = false;

      for (auto existing_endpoint = prev_list.begin(); existing_endpoint != prev_list.end(); ++existing_endpoint)
      {
        if ((*newEndpointItem) == **existing_endpoint)
        {
          itemAlreadyAdded = true;
          prev_list.erase(existing_endpoint);
          break;
        }
      }

      if (itemAlreadyAdded)
      {
        delete newEndpointItem;
      }
      else
      {
        appendRowToItem(treeClientItem, newEndpointItem);
        treeClientItem->endpoints_.push_back(newEndpointItem);
        newEndpointItem->enableChildrenSearch();
      }
    }
  }

  // Now remove the ones that aren't there anymore
  for (int i = treeClientItem->rowCount() - 1; i >= 0; --i)
  {
    EndpointItem* endpointItem = dynamic_cast<EndpointItem*>(treeClientItem->child(i));

    if (endpointItem)
    {
      for (auto removed_endpoint : prev_list)
      {
        if (*removed_endpoint == *endpointItem)
        {
          // Found the match
          treeClientItem->endpoints_.erase(
              std::remove(treeClientItem->endpoints_.begin(), treeClientItem->endpoints_.end(), endpointItem),
              treeClientItem->endpoints_.end());
          treeClientItem->completelyRemoveChildren(i);
          break;
        }
      }
    }
  }

  if (treeClientItem->rowCount() == 0)
  {
    treeClientItem->enableChildrenSearch();
  }
}

void RDMnetNetworkModel::processNewResponderList(EndpointItem* treeEndpointItem, const std::vector<RdmUid>& list)
{
  bool somethingWasAdded = false;

  std::vector<ResponderItem*> prev_list = treeEndpointItem->responders_;

  // Save these devices
  for (auto resp_uid : list)
  {
    ResponderItem* newResponderItem = new ResponderItem(resp_uid.manu, resp_uid.id);
    bool itemAlreadyAdded = false;

    for (auto existing_responder = prev_list.begin(); existing_responder != prev_list.end(); ++existing_responder)
    {
      if ((*newResponderItem) == (*(*existing_responder)))
      {
        itemAlreadyAdded = true;
        prev_list.erase(existing_responder);
        break;
      }
    }

    if (itemAlreadyAdded)
    {
      delete newResponderItem;
    }
    else
    {
      appendRowToItem(treeEndpointItem, newResponderItem);
      treeEndpointItem->responders_.push_back(newResponderItem);
      somethingWasAdded = true;

      initializeResponderProperties(newResponderItem, resp_uid.manu, resp_uid.id);

      newResponderItem->enableFeature(kIdentifyDevice);
      emit featureSupportChanged(newResponderItem, kIdentifyDevice);
    }
  }

  // Now remove the ones that aren't there anymore
  for (int i = treeEndpointItem->rowCount() - 1; i >= 0; --i)
  {
    ResponderItem* responderItem = dynamic_cast<ResponderItem*>(treeEndpointItem->child(i));

    if (responderItem)
    {
      for (auto removed_responder : prev_list)
      {
        if (*removed_responder == *responderItem)
        {
          // Found the match
          // responderItem->properties.clear();
          // responderItem->removeRows(0, responderItem->rowCount());

          treeEndpointItem->responders_.erase(
              std::remove(treeEndpointItem->responders_.begin(), treeEndpointItem->responders_.end(), responderItem),
              treeEndpointItem->responders_.end());
          treeEndpointItem->completelyRemoveChildren(i);
          break;
        }
      }
    }
  }

  if (somethingWasAdded)
  {
    treeEndpointItem->disableChildrenSearch();
  }
  else if (treeEndpointItem->rowCount() == 0)
  {
    treeEndpointItem->enableChildrenSearch();
  }
}

void RDMnetNetworkModel::processSetPropertyData(RDMnetNetworkItem* parent, unsigned short pid, const QString& name,
                                                const QVariant& value, int role)
{
  bool enable = value.isValid() || PropertyValueItem::pidStartEnabled(pid);
  bool overrideEnableSet = (role == RDMnetNetworkItem::EditorWidgetTypeRole) &&
                           (static_cast<EditorWidgetType>(value.toInt()) == kButton) &&
                           (PropertyValueItem::pidFlags(pid) & kEnableButtons);

  if (parent)
  {
    if (parent->isEnabled())
    {
      // Check if this property already exists before adding it. If it exists
      // already, then update the existing property.
      for (auto item : parent->properties)
      {
        if (item->getValueItem())
        {
          if ((item->getFullName() == name) && (item->getValueItem()->getPID() == pid))
          {
            item->getValueItem()->setData(value, role);

            item->setEnabled(enable);
            item->getValueItem()->setEnabled((enable && PropertyValueItem::pidSupportsSet(pid)) || overrideEnableSet);

            return;
          }
        }
      }

      // Property doesn't exist, so make a new one.
      PropertyItem* propertyItem = createPropertyItem(parent, name);
      PropertyValueItem* propertyValueItem = new PropertyValueItem(value, role);

      if (pid == E120_DMX_PERSONALITY)
      {
        propertyValueItem->setData(EditorWidgetType::kComboBox, RDMnetNetworkItem::EditorWidgetTypeRole);
      }

      propertyValueItem->setPID(pid);
      propertyValueItem->setEnabled((enable && PropertyValueItem::pidSupportsSet(pid)) || overrideEnableSet);
      propertyItem->setValueItem(propertyValueItem);
      propertyItem->setEnabled(enable);
      parent->properties.push_back(propertyItem);
    }
  }
}

void RDMnetNetworkModel::processRemovePropertiesInRange(RDMnetNetworkItem* parent,
                                                        std::vector<PropertyItem*>* properties, unsigned short pid,
                                                        int role, const QVariant& min, const QVariant& max)
{
  if (parent)
  {
    if (parent->isEnabled())
    {
      for (int i = parent->rowCount() - 1; i >= 0; --i)
      {
        PropertyItem* child = dynamic_cast<PropertyItem*>(parent->child(i, 0));
        PropertyValueItem* sibling = dynamic_cast<PropertyValueItem*>(parent->child(i, 1));

        if (child && sibling)
        {
          if (sibling->getPID() == pid)
          {
            QVariant value = sibling->data(role);

            if (value.isValid())
            {
              if ((value >= min) && (value <= max))
              {
                parent->completelyRemoveChildren(i, 1, properties);
              }
            }
          }
        }
      }
    }
  }
}

void RDMnetNetworkModel::processAddPropertyEntry(RDMnetNetworkItem* parent, unsigned short pid, const QString& name,
                                                 int role)
{
  processSetPropertyData(parent, pid, name, QVariant(), role);
}

void RDMnetNetworkModel::processPropertyButtonClick(const QPersistentModelIndex& propertyIndex)
{
  // Assuming this is SET TCP_COMMS_STATUS for now.
  if (propertyIndex.isValid())
  {
    QString scope = propertyIndex.data(RDMnetNetworkItem::ScopeDataRole).toString();

    RdmCommand setCmd;
    uint8_t maxBuffSize = PropertyValueItem::pidMaxBufferSize(E133_TCP_COMMS_STATUS);
    QVariant manuVariant = propertyIndex.data(RDMnetNetworkItem::ClientManuRole);
    QVariant devVariant = propertyIndex.data(RDMnetNetworkItem::ClientDevRole);

    // TODO Christian, I'm curious if it's possible to get the BrokerItem by moving upward through
    // parent items from the model index instead of finding it by scope string.
    rdmnet_client_scope_t scope_handle = RDMNET_CLIENT_SCOPE_INVALID;
    {
      etcpal::ReadGuard conn_read(conn_lock_);
      for (const auto& broker_pair : broker_connections_)
      {
        if (broker_pair.second->scope() == scope)
        {
          scope_handle = broker_pair.second->scope_handle();
          break;
        }
      }
    }

    if (scope_handle == RDMNET_CLIENT_SCOPE_INVALID)
    {
      log_->Log(ETCPAL_LOG_ERR, "Error: Cannot find broker connection for clicked button.");
    }
    else
    {
      setCmd.dest_uid.manu = static_cast<uint16_t>(manuVariant.toUInt());
      setCmd.dest_uid.id = static_cast<uint32_t>(devVariant.toUInt());
      setCmd.subdevice = 0;
      setCmd.command_class = kRdmCCSetCommand;
      setCmd.param_id = E133_TCP_COMMS_STATUS;
      setCmd.parameter_data.datalen = maxBuffSize;
      memset(setCmd.parameter_data.data, 0, maxBuffSize);
      memcpy(setCmd.parameter_data.data, scope.toUtf8().constData(), std::min<size_t>(scope.length(), maxBuffSize));

      SendRDMCommand(setCmd, scope_handle);
    }
  }
  else
  {
    log_->Log(ETCPAL_LOG_ERR, "Error: Button clicked on invalid property.");
  }
}

void RDMnetNetworkModel::removeBroker(BrokerItem* broker_item)
{
  bool removeComplete = false;

  rdmnet_client_scope_t scope_handle = broker_item->scope_handle();
  rdmnet_->RemoveScope(scope_handle, kRdmnetDisconnectUserReconfigure);
  {  // Write lock scope
    etcpal::WriteGuard conn_write(conn_lock_);
    broker_connections_.erase(scope_handle);
  }
  default_responder_.RemoveScope(broker_item->scope().toStdString());

  for (int i = invisibleRootItem()->rowCount() - 1; (i >= 0) && !removeComplete; --i)
  {
    BrokerItem* currentItem = dynamic_cast<BrokerItem*>(invisibleRootItem()->child(i));

    if (currentItem)
    {
      if (currentItem->scope_handle() == scope_handle)
      {
        currentItem->completelyRemoveChildren(0, currentItem->rowCount());
        invisibleRootItem()->removeRow(i);
        removeComplete = true;
      }
    }
  }

  // Broadcast GET_RESPONSE notification because of removed scope
  std::vector<RdmParamData> resp_data_list;
  uint16_t nack_reason;
  if (default_responder_.GetComponentScope(0x0001, resp_data_list, nack_reason))
  {
    SendRDMGetResponsesBroadcast(E133_COMPONENT_SCOPE, resp_data_list);
  }
}

void RDMnetNetworkModel::removeAllBrokers()
{
  {  // Write lock scope
    etcpal::WriteGuard conn_write(conn_lock_);

    auto broker_iter = broker_connections_.begin();
    while (broker_iter != broker_connections_.end())
    {
      rdmnet_->RemoveScope(broker_iter->second->scope_handle(), kRdmnetDisconnectUserReconfigure);
      default_responder_.RemoveScope(broker_iter->second->scope().toStdString());
      broker_iter = broker_connections_.erase(broker_iter);
    }
  }

  for (int i = invisibleRootItem()->rowCount() - 1; i >= 0; --i)
  {
    BrokerItem* currentItem = dynamic_cast<BrokerItem*>(invisibleRootItem()->child(i));

    if (currentItem)
    {
      currentItem->completelyRemoveChildren(0, currentItem->rowCount());
      invisibleRootItem()->removeRow(i);
    }
  }

  // Broadcast GET_RESPONSE notification, which will send an empty scope
  // to show that there are no scopes left.

  std::vector<RdmParamData> resp_data_list;
  uint16_t nack_reason;
  if (default_responder_.GetComponentScope(0x0001, resp_data_list, nack_reason))
  {
    SendRDMGetResponsesBroadcast(E133_COMPONENT_SCOPE, resp_data_list);
  }
}

void RDMnetNetworkModel::activateFeature(RDMnetNetworkItem* device, SupportedDeviceFeature feature)
{
  if (device)
  {
    RdmCommand setCmd;

    setCmd.dest_uid = device->uid();
    setCmd.subdevice = 0;
    setCmd.command_class = kRdmCCSetCommand;

    if (feature & kResetDevice)
    {
      if (device->hasValidProperties())  // Means device wasn't reset
      {
        device->disableAllChildItems();
        device->setDeviceWasReset(true);
        device->setEnabled(false);

        emit featureSupportChanged(device, kResetDevice | kIdentifyDevice);

        setCmd.param_id = E120_RESET_DEVICE;
        setCmd.parameter_data.datalen = PropertyValueItem::pidMaxBufferSize(E120_RESET_DEVICE);

        memset(setCmd.parameter_data.data, 0, setCmd.parameter_data.datalen);
        setCmd.parameter_data.data[0] = 0xFF;  // Default to cold reset
      }
    }

    if (feature & kIdentifyDevice)
    {
      setCmd.param_id = E120_IDENTIFY_DEVICE;
      setCmd.parameter_data.datalen = PropertyValueItem::pidMaxBufferSize(E120_IDENTIFY_DEVICE);

      memset(setCmd.parameter_data.data, 0, setCmd.parameter_data.datalen);
      setCmd.parameter_data.data[0] = device->identifying() ? 0x00 : 0x01;
    }

    SendRDMCommand(setCmd, getNearestParentItemOfType<BrokerItem>(device));
  }
}

RDMnetNetworkModel::RDMnetNetworkModel(RDMnetLibInterface* library, ControllerLog* log) : rdmnet_(library), log_(log)
{
}

RDMnetNetworkModel* RDMnetNetworkModel::makeRDMnetNetworkModel(RDMnetLibInterface* library, ControllerLog* log)
{
  RDMnetNetworkModel* model = new RDMnetNetworkModel(library, log);

  model->rdmnet_->Startup(model->my_cid_, model);

  model->default_responder_.InitResponder(model);

  // Initialize GUI-supported PID information
  QString rdmGroupName("RDM");
  QString rdmNetGroupName("RDMnet");

  // Location flags specify where specific property items will be created by default. Exceptions can be made.
  PIDFlags rdmPIDFlags = kLocDevice | kLocController | kLocResponder;
  PIDFlags rdmNetPIDFlags = kLocDevice;

  // E1.20
  // pid, get, set, type, role/included
  // clang-format off

  // SUPPORTED_PARAMETERS
  PropertyValueItem::setPIDInfo(E120_SUPPORTED_PARAMETERS, rdmPIDFlags | kSupportsGet | kExcludeFromModel, QVariant::Type::Invalid);

  // DEVICE_INFO
  PropertyValueItem::setPIDInfo(E120_DEVICE_INFO, rdmPIDFlags | kSupportsGet, QVariant::Type::Invalid);
  PropertyValueItem::addPIDPropertyDisplayName(E120_DEVICE_INFO,
                                               QString("%0\\%1").arg(rdmGroupName).arg(tr("RDM Protocol Version")));
  PropertyValueItem::addPIDPropertyDisplayName(E120_DEVICE_INFO,
                                               QString("%0\\%1").arg(rdmGroupName).arg(tr("Device Model ID")));
  PropertyValueItem::addPIDPropertyDisplayName(E120_DEVICE_INFO,
                                               QString("%0\\%1").arg(rdmGroupName).arg(tr("Product Category")));
  PropertyValueItem::addPIDPropertyDisplayName(E120_DEVICE_INFO,
                                               QString("%0\\%1").arg(rdmGroupName).arg(tr("Software Version ID")));
  PropertyValueItem::addPIDPropertyDisplayName(E120_DEVICE_INFO,
                                               QString("%0\\%1").arg(rdmGroupName).arg(tr("DMX512 Footprint")));
  PropertyValueItem::addPIDPropertyDisplayName(E120_DEVICE_INFO,
                                               QString("%0\\%1").arg(rdmGroupName).arg(tr("Sub-Device Count")));
  PropertyValueItem::addPIDPropertyDisplayName(E120_DEVICE_INFO,
                                               QString("%0\\%1").arg(rdmGroupName).arg(tr("Sensor Count")));

  // DEVICE_MODEL_DESCRIPTION
  PropertyValueItem::setPIDInfo(E120_DEVICE_MODEL_DESCRIPTION,
                                rdmPIDFlags | kSupportsGet,
                                QVariant::Type::String);
  PropertyValueItem::addPIDPropertyDisplayName(E120_DEVICE_MODEL_DESCRIPTION,
                                               QString("%0\\%1").arg(rdmGroupName).arg(tr("Device Model Description")));

  // MANUFACTURER_LABEL
  PropertyValueItem::setPIDInfo(E120_MANUFACTURER_LABEL,
                                rdmPIDFlags | kSupportsGet,
                                QVariant::Type::String);
  PropertyValueItem::addPIDPropertyDisplayName(E120_MANUFACTURER_LABEL,
                                               QString("%0\\%1").arg(rdmGroupName).arg(tr("Manufacturer Label")));

  // DEVICE_LABEL
  PropertyValueItem::setPIDInfo(E120_DEVICE_LABEL,
                                rdmPIDFlags | kSupportsGet | kSupportsSet,
                                QVariant::Type::String);
  PropertyValueItem::addPIDPropertyDisplayName(E120_DEVICE_LABEL,
                                               QString("%0\\%1").arg(rdmGroupName).arg(tr("Device Label")));
  PropertyValueItem::setPIDMaxBufferSize(E120_DEVICE_LABEL, static_cast<uint8_t>(kRdmDeviceLabelMaxLength));

  // SOFTWARE_VERSION_LABEL
  PropertyValueItem::setPIDInfo(E120_SOFTWARE_VERSION_LABEL,
                                rdmPIDFlags | kSupportsGet,
                                QVariant::Type::String);
  PropertyValueItem::addPIDPropertyDisplayName(E120_SOFTWARE_VERSION_LABEL,
                                               QString("%0\\%1").arg(rdmGroupName).arg(tr("Software Label")));

  // BOOT_SOFTWARE_VERSION_ID
  PropertyValueItem::setPIDInfo(E120_BOOT_SOFTWARE_VERSION_ID,
                                rdmPIDFlags | kSupportsGet,
                                QVariant::Type::Int);
  PropertyValueItem::addPIDPropertyDisplayName(E120_BOOT_SOFTWARE_VERSION_ID,
                                               QString("%0\\%1").arg(rdmGroupName).arg(tr("Boot Software ID")));

  // BOOT_SOFTWARE_VERSION_LABEL
  PropertyValueItem::setPIDInfo(E120_BOOT_SOFTWARE_VERSION_LABEL,
                                rdmPIDFlags | kSupportsGet,
                                QVariant::Type::String);
  PropertyValueItem::addPIDPropertyDisplayName(E120_BOOT_SOFTWARE_VERSION_LABEL,
                                               QString("%0\\%1").arg(rdmGroupName).arg(tr("Boot Software Label")));

  // DMX_START_ADDRESS
  PropertyValueItem::setPIDInfo(E120_DMX_START_ADDRESS,
                                rdmPIDFlags | kSupportsGet | kSupportsSet,
                                QVariant::Type::Int);
  PropertyValueItem::addPIDPropertyDisplayName(E120_DMX_START_ADDRESS,
                                               QString("%0\\%1").arg(rdmGroupName).arg(tr("DMX512 Start Address")));
  PropertyValueItem::setPIDNumericDomain(E120_DMX_START_ADDRESS, 1, 512);
  PropertyValueItem::setPIDMaxBufferSize(E120_DMX_START_ADDRESS, 2);

  // IDENTIFY_DEVICE
  PropertyValueItem::setPIDInfo(E120_IDENTIFY_DEVICE,
                                rdmPIDFlags | kSupportsSet | kExcludeFromModel,
                                QVariant::Type::Bool);
  PropertyValueItem::setPIDMaxBufferSize(E120_IDENTIFY_DEVICE, 1);

  // DMX_PERSONALITY
  PropertyValueItem::setPIDInfo(E120_DMX_PERSONALITY,
                                rdmPIDFlags | kSupportsGet | kSupportsSet,
                                QVariant::Type::Char,
                                RDMnetNetworkItem::PersonalityNumberRole);
  PropertyValueItem::addPIDPropertyDisplayName(E120_DMX_PERSONALITY,
                                               QString("%0\\%1").arg(rdmGroupName).arg(tr("DMX512 Personality")));
  PropertyValueItem::setPIDNumericDomain(E120_DMX_PERSONALITY, 1, 255);
  PropertyValueItem::setPIDMaxBufferSize(E120_DMX_PERSONALITY, 1);

  // RESET_DEVICE
  PropertyValueItem::setPIDInfo(E120_RESET_DEVICE,
                                rdmPIDFlags | kSupportsSet | kExcludeFromModel,
                                QVariant::Type::Char);
  PropertyValueItem::setPIDMaxBufferSize(E120_RESET_DEVICE, 1);

  // RDMnet
  // COMPONENT_SCOPE
  PropertyValueItem::setPIDInfo(E133_COMPONENT_SCOPE,
                                rdmNetPIDFlags | kSupportsGet | kSupportsSet,
                                QVariant::Type::Invalid);
  PropertyValueItem::addPIDPropertyDisplayName(E133_COMPONENT_SCOPE,
                                               QString("%0\\%1")
                                               .arg(rdmNetGroupName)
                                               .arg(tr("Component Scope")));
  PropertyValueItem::addPIDPropertyDisplayName(E133_COMPONENT_SCOPE,
                                               QString("%0\\%1")
                                               .arg(rdmNetGroupName)
                                               .arg(tr("Static Broker IPv4 (Leave blank for dynamic)")));
  PropertyValueItem::addPIDPropertyDisplayName(E133_COMPONENT_SCOPE,
                                               QString("%0\\%1")
                                               .arg(rdmNetGroupName)
                                               .arg(tr("Static Broker IPv6 (Leave blank for dynamic)")));
  PropertyValueItem::setPIDMaxBufferSize(E133_COMPONENT_SCOPE,
                                         2 /* Scope Slot */ +
                                         E133_SCOPE_STRING_PADDED_LENGTH /* Scope String */ +
                                         1 /* Static Config Type */ +
                                         4 /* Static IPv4 Address */ +
                                         16 /* Static IPv6 Address */ +
                                         2 /* Static Port */);

  // SEARCH_DOMAIN
  PropertyValueItem::setPIDInfo(E133_SEARCH_DOMAIN,
                                rdmNetPIDFlags | kLocController | kSupportsGet | kSupportsSet,
                                QVariant::Type::String);
  PropertyValueItem::addPIDPropertyDisplayName(E133_SEARCH_DOMAIN,
                                               QString("%0\\%1")
                                               .arg(rdmNetGroupName)
                                               .arg(tr("Search Domain")));
  PropertyValueItem::setPIDMaxBufferSize(E133_SEARCH_DOMAIN, E133_DOMAIN_STRING_PADDED_LENGTH);

  // TCP_COMMS_STATUS
  PropertyValueItem::setPIDInfo(E133_TCP_COMMS_STATUS,
                                rdmNetPIDFlags | kSupportsGet | kEnableButtons,
                                QVariant::Type::Invalid);
  PropertyValueItem::addPIDPropertyDisplayName(
      E133_TCP_COMMS_STATUS, QString("%0\\%1").arg(rdmNetGroupName).arg(tr("Broker IP Address (Current)")));
  PropertyValueItem::addPIDPropertyDisplayName(E133_TCP_COMMS_STATUS,
                                               QString("%0\\%1")
                                               .arg(rdmNetGroupName)
                                               .arg(tr("Unhealthy TCP Events")));
  PropertyValueItem::addPIDPropertyDisplayName(E133_TCP_COMMS_STATUS,
                                               QString("%0\\%1")
                                               .arg(rdmNetGroupName)
                                               .arg(tr("Unhealthy TCP Events\\Reset Counter")));
  PropertyValueItem::setPIDMaxBufferSize(E133_TCP_COMMS_STATUS, E133_SCOPE_STRING_PADDED_LENGTH);

  // clang-format on

  model->setColumnCount(2);
  model->setHeaderData(0, Qt::Orientation::Horizontal, tr("Property"));
  model->setHeaderData(1, Qt::Orientation::Horizontal, tr("Value"));

  qRegisterMetaType<std::vector<ClientEntryData>>("std::vector<ClientEntryData>");
  qRegisterMetaType<std::vector<std::pair<uint16_t, uint8_t>>>("std::vector<std::pair<uint16_t, uint8_t>>");
  qRegisterMetaType<std::vector<RdmUid>>("std::vector<RdmUid>");
  qRegisterMetaType<std::vector<PropertyItem*>*>("std::vector<PropertyItem*>*");
  qRegisterMetaType<QVector<int>>("QVector<int>");
  qRegisterMetaType<uint16_t>("uint16_t");

  connect(model, SIGNAL(addRDMnetClients(BrokerItem*, const std::vector<ClientEntryData>&)), model,
          SLOT(processAddRDMnetClients(BrokerItem*, const std::vector<ClientEntryData>&)), Qt::AutoConnection);
  connect(model, SIGNAL(removeRDMnetClients(BrokerItem*, const std::vector<ClientEntryData>&)), model,
          SLOT(processRemoveRDMnetClients(BrokerItem*, const std::vector<ClientEntryData>&)), Qt::AutoConnection);
  connect(model, SIGNAL(newEndpointList(RDMnetClientItem*, const std::vector<std::pair<uint16_t, uint8_t>>&)), model,
          SLOT(processNewEndpointList(RDMnetClientItem*, const std::vector<std::pair<uint16_t, uint8_t>>&)),
          Qt::AutoConnection);
  connect(model, SIGNAL(newResponderList(EndpointItem*, const std::vector<RdmUid>&)), model,
          SLOT(processNewResponderList(EndpointItem*, const std::vector<RdmUid>&)), Qt::AutoConnection);
  connect(model, SIGNAL(setPropertyData(RDMnetNetworkItem*, unsigned short, const QString&, const QVariant&, int)),
          model, SLOT(processSetPropertyData(RDMnetNetworkItem*, unsigned short, const QString&, const QVariant&, int)),
          Qt::AutoConnection);
  connect(model,
          SIGNAL(removePropertiesInRange(RDMnetNetworkItem*, std::vector<PropertyItem*>*, unsigned short, int,
                                         const QVariant&, const QVariant&)),
          model,
          SLOT(processRemovePropertiesInRange(RDMnetNetworkItem*, std::vector<PropertyItem*>*, unsigned short, int,
                                              const QVariant&, const QVariant&)),
          Qt::AutoConnection);
  connect(model, SIGNAL(addPropertyEntry(RDMnetNetworkItem*, unsigned short, const QString&, int)), model,
          SLOT(processAddPropertyEntry(RDMnetNetworkItem*, unsigned short, const QString&, int)), Qt::AutoConnection);

  return model;
}

RDMnetNetworkModel* RDMnetNetworkModel::makeTestModel()
{
  RDMnetNetworkModel* model = new RDMnetNetworkModel(nullptr, nullptr);

  QStandardItem* parentItem = model->invisibleRootItem();

  model->setColumnCount(2);
  model->setHeaderData(0, Qt::Orientation::Horizontal, tr("Name"));
  model->setHeaderData(1, Qt::Orientation::Horizontal, tr("Value"));

  for (int i = 0; i < 4; ++i)
  {
    QStandardItem* item = new RDMnetNetworkItem(QString("item %0").arg(i));
    QStandardItem* item2 = new RDMnetNetworkItem(QString("item2 %0").arg(i));

    appendRowToItem(parentItem, item);
    parentItem->setChild(parentItem->rowCount() - 1, 1, item2);

    parentItem = item;
  }

  if (parentItem->type() == RDMnetNetworkItem::RDMnetNetworkItemType)
    dynamic_cast<RDMnetNetworkItem*>(parentItem)->enableChildrenSearch();

  return model;
}

void RDMnetNetworkModel::Shutdown()
{
  {  // Write lock scope
    etcpal::WriteGuard conn_write(conn_lock_);

    for (auto& connection : broker_connections_)
      rdmnet_->RemoveScope(connection.first, kRdmnetDisconnectShutdown);

    broker_connections_.clear();
  }

  rdmnet_->Shutdown();

  rdmnet_ = nullptr;
  log_ = nullptr;
}

void RDMnetNetworkModel::searchingItemRevealed(SearchingStatusItem* searchItem)
{
  if (searchItem)
  {
    if (!searchItem->wasSearchInitiated())
    {
      // A search item was likely just revealed in the tree, starting a search process.
      QStandardItem* searchItemParent = searchItem->parent();

      if (searchItemParent)
      {
        switch (searchItemParent->type())
        {
          case BrokerItem::BrokerItemType:
          {
            searchItem->setSearchInitiated(true);

            break;
          }

          case RDMnetClientItem::RDMnetClientItemType:
          {
            RDMnetClientItem* clientItem = dynamic_cast<RDMnetClientItem*>(searchItemParent);

            if (clientItem)
            {
              RdmCommand cmd;

              cmd.dest_uid = clientItem->uid();
              cmd.subdevice = 0;

              searchItem->setSearchInitiated(true);

              // Send command to get endpoint list
              cmd.command_class = kRdmCCGetCommand;
              cmd.param_id = E137_7_ENDPOINT_LIST;
              cmd.parameter_data.datalen = 0;

              SendRDMCommand(cmd, getNearestParentItemOfType<BrokerItem>(clientItem));
            }

            break;
          }

          case EndpointItem::EndpointItemType:
          {
            EndpointItem* endpointItem = dynamic_cast<EndpointItem*>(searchItemParent);

            if (endpointItem)
            {
              // Ask for the devices on each endpoint
              RdmCommand cmd;

              cmd.dest_uid = endpointItem->parent_uid();
              cmd.subdevice = 0;

              searchItem->setSearchInitiated(true);

              // Send command to get endpoint devices
              cmd.command_class = kRdmCCGetCommand;
              cmd.param_id = E137_7_ENDPOINT_RESPONDERS;
              cmd.parameter_data.datalen = sizeof(uint16_t);
              etcpal_pack_16b(cmd.parameter_data.data, endpointItem->id());

              SendRDMCommand(cmd, getNearestParentItemOfType<BrokerItem>(endpointItem));
            }

            break;
          }
        }
      }
    }
  }
}

size_t RDMnetNetworkModel::getNumberOfCustomLogOutputStreams()
{
  return log_->getNumberOfCustomLogOutputStreams();
}

bool RDMnetNetworkModel::setData(const QModelIndex& index, const QVariant& value, int role)
{
  QStandardItem* item = itemFromIndex(index);
  bool updateValue = true;
  QVariant newValue = value;

  if (item)
  {
    if (item->type() == PropertyValueItem::PropertyValueItemType)
    {
      PropertyValueItem* propertyValueItem = dynamic_cast<PropertyValueItem*>(item);
      RDMnetNetworkItem* parentItem = getNearestParentItemOfType<ResponderItem>(item);

      if (!parentItem)
      {
        parentItem = getNearestParentItemOfType<RDMnetClientItem>(item);
      }

      if ((propertyValueItem) && (parentItem))
      {
        uint16_t pid = propertyValueItem->getPID();

        if (PropertyValueItem::pidDataRole(pid) == role)  // Then this value should be replicated over the network
        {
          if (((PropertyValueItem::pidDataType(pid) == QVariant::Type::Int) ||
               (PropertyValueItem::pidDataType(pid) == QVariant::Type::Char)) &&
              ((value < PropertyValueItem::pidDomainMin(pid)) || (value > PropertyValueItem::pidDomainMax(pid))))
          {
            // Value is out of range, reset to original value.
            updateValue = false;
          }
          else if (!parentItem->hasValidProperties())
          {
            // User interacted with a dead property that has yet to be removed.
            updateValue = false;
          }
          else
          {
            RdmCommand setCmd;
            uint8_t maxBuffSize = PropertyValueItem::pidMaxBufferSize(pid);
            QString qstr;
            std::string stdstr;
            uint8_t* packPtr;

            // IP static config variables
            char ipStrBuffer[64];

            memset(ipStrBuffer, '\0', 64);

            setCmd.dest_uid = parentItem->uid();
            setCmd.subdevice = 0;
            setCmd.command_class = kRdmCCSetCommand;
            setCmd.param_id = pid;
            setCmd.parameter_data.datalen = maxBuffSize;
            memset(setCmd.parameter_data.data, 0, maxBuffSize);
            packPtr = setCmd.parameter_data.data;

            // Special cases for certain PIDs
            if (pid == E133_COMPONENT_SCOPE)
            {
              // Scope slot (default to 1)
              etcpal_pack_16b(packPtr, static_cast<uint16_t>(index.data(RDMnetNetworkItem::ScopeSlotRole).toInt()));
              packPtr += 2;
            }

            switch (PropertyValueItem::pidDataType(pid))
            {
              case QVariant::Type::Int:
                switch (maxBuffSize - (packPtr - setCmd.parameter_data.data))
                {
                  case 2:
                    etcpal_pack_16b(packPtr, static_cast<uint16_t>(value.toInt()));
                    break;
                  case 4:
                    etcpal_pack_32b(packPtr, static_cast<uint32_t>(value.toInt()));
                    break;
                }
                break;
              case QVariant::Type::String:
                qstr = value.toString();
                qstr.truncate(maxBuffSize - static_cast<uint8_t>((packPtr - setCmd.parameter_data.data)));
                newValue = qstr;
                stdstr = qstr.toStdString();
                memcpy(packPtr, stdstr.data(), stdstr.length());
                break;
              case QVariant::Type::Bool:
                if (value.toBool())
                {
                  packPtr[0] = 1;
                }
                else
                {
                  packPtr[0] = 0;
                }
                break;
              case QVariant::Type::Char:
                packPtr[0] = static_cast<uint8_t>(value.toInt());
                break;
              default:
                if (pid == E133_COMPONENT_SCOPE)
                {
                  // Obtain the index of the property item display name (identifying the item)
                  int displayNameIndex = index.data(RDMnetNetworkItem::DisplayNameIndexRole).toInt();

                  QVariant scopeString = index.data(RDMnetNetworkItem::ScopeDataRole);
                  QVariant ipv4String = index.data(RDMnetNetworkItem::StaticIPv4DataRole);
                  QVariant ipv6String = index.data(RDMnetNetworkItem::StaticIPv6DataRole);

                  switch (displayNameIndex)
                  {
                    case 0:  // scope
                      scopeString = value;
                      break;
                    case 1:  // ipv4
                      newValue = ipv4String = value;
                      break;
                    case 2:  // ipv6
                      newValue = ipv6String = value;
                      break;
                  }

                  qstr = scopeString.toString();
                  qstr.truncate(E133_SCOPE_STRING_PADDED_LENGTH);
                  if (displayNameIndex == 0)
                  {
                    newValue = qstr;
                  }
                  stdstr = qstr.toStdString();
                  memcpy(packPtr, stdstr.data(), stdstr.length());
                  packPtr += 63;

                  if ((ipv4String.toString().length() > 0) &&
                      ((displayNameIndex != 2) || (ipv6String.toString().length() == 0)))
                  {
                    *packPtr = E133_STATIC_CONFIG_IPV4;
                  }
                  else if ((ipv6String.toString().length() > 0) &&
                           ((displayNameIndex != 1) || (ipv4String.toString().length() == 0)))
                  {
                    *packPtr = E133_STATIC_CONFIG_IPV6;
                    updateValue = false;  // IPv6 is still in development, so make this read-only for now.
                  }
                  else
                  {
                    *packPtr = E133_NO_STATIC_CONFIG;
                  }

                  uint8_t staticConfigType = *packPtr;
                  uint16_t port = 0;

                  ++packPtr;

                  packPtr = packIPAddressItem(ipv4String, kEtcPalIpTypeV4, packPtr,
                                              (staticConfigType == E133_STATIC_CONFIG_IPV4));

                  if ((staticConfigType == E133_STATIC_CONFIG_IPV4) && (packPtr != nullptr))
                  {
                    // This way, packIPAddressItem obtained the port value for us.
                    // Save the port value for later - we don't want it packed here.
                    packPtr -= 2;
                    port = etcpal_upack_16b(packPtr);
                  }

                  packPtr = packIPAddressItem(ipv6String, kEtcPalIpTypeV6, packPtr,
                                              (staticConfigType != E133_STATIC_CONFIG_IPV4));

                  if ((staticConfigType == E133_STATIC_CONFIG_IPV4) && (packPtr != nullptr))
                  {
                    // Pack the port value saved from earlier.
                    etcpal_pack_16b(packPtr, port);
                    packPtr += 2;
                  }
                }
                else
                {
                  updateValue = false;
                }
                break;
            }

            updateValue = updateValue && (packPtr != nullptr);

            if (updateValue)
            {
              BrokerItem* broker_item = getNearestParentItemOfType<BrokerItem>(parentItem);
              SendRDMCommand(setCmd, broker_item);

              if (pid == E120_DMX_PERSONALITY)
              {
                sendGetCommand(broker_item, E120_DEVICE_INFO, parentItem->uid());
              }
            }
          }
        }
      }
    }
  }

  return updateValue ? QStandardItemModel::setData(index, newValue, role) : false;
}

void RDMnetNetworkModel::ClientListUpdate(rdmnet_client_scope_t scope_handle, client_list_action_t action,
                                          const ClientList& list)
{
  etcpal::ReadGuard conn_read(conn_lock_);

  BrokerItem* broker_item = broker_connections_[scope_handle];

  std::vector<ClientEntryData> entries;

  for (const ClientEntryData* entry = list.client_entry_list; entry; entry = entry->next)
  {
    entries.push_back(*entry);
  }

  // TODO the four possible actions need to be handled properly
  // kRdmnetClientListAppend means this list should be added to the existing clients
  // kRdmnetClientListReplace means this list should replace the current client list
  // kRdmnetClientListUpdate means this list contains updated information for some existing clients
  // kRdmnetClientListRemove means this list should be removed from the existing clients
  if (action == kRdmnetClientListRemove)
    emit removeRDMnetClients(broker_item, entries);
  else
    emit addRDMnetClients(broker_item, entries);
}

void RDMnetNetworkModel::StatusReceived(rdmnet_client_scope_t /* scope_handle */, const RemoteRptStatus& status)
{
  // This function has some work TODO. We should at least be logging things
  // here.

  log_->Log(ETCPAL_LOG_INFO, "Got RPT Status with code %d", status.msg.status_code);
  switch (status.msg.status_code)
  {
    case kRptStatusRdmTimeout:  // See Section 8.5.3
      // printf("Endpoint Status 'RDM Timeout' size= %u\n", statusSize);
      break;
    case kRptStatusInvalidRdmResponse:  // An invalid response was received from the E1.20 device.
      // printf("Endpoint Status 'RDM Invalid Response' size= %u\n",statusSize);
      break;
    case kRptStatusUnknownRdmUid:  // The E1.20 UID is not recognized as a UID associated with the endpoint.
      // printf("Endpoint Status 'Unknown RDM UID' size= %u\n", statusSize);
      break;
    case kRptStatusUnknownRptUid:
      // printf("Endpoint Status 'Unknown RDMnet UID' size= %u\n", statusSize);
      break;
    case kRptStatusUnknownEndpoint:  // Endpoint Number is not defined or does not exist on the device.
      // printf("Endpoint Status 'Unknown Endpoint' size= %u\n", statusSize);
      break;
    case kRptStatusBroadcastComplete:  // The gateway completed sending the previous Broadcast message out the RDM
                                       // Endpoint.
      // printf("Endpoint Status 'Broadcast Complete' size= %u\n", statusSize);
      break;
    case kRptStatusUnknownVector:
      // printf("Endpoint Status 'Unknown Vector' size= %u\n", statusSize);
      break;
    case kRptStatusInvalidCommandClass:
      // printf("Endpoint Status 'Invalid Command Class' size= %u\n", statusSize);
      break;
    case kRptStatusInvalidMessage:
      // printf("Endpoint Status 'Invalid Message' size= %u\n", statusSize);
      break;
    default:
      // printf("ERROR Endpoint Status: Bad Code 0x%04x size= %u\n",
      // statusCode, statusSize);
      break;
  }
}

void RDMnetNetworkModel::LlrpRdmCommandReceived(const LlrpRemoteRdmCommand& cmd)
{
  bool should_nack = false;
  uint16_t nack_reason;

  const RdmCommand& rdm = cmd.rdm;
  if (rdm.command_class == kRdmCCGetCommand)
  {
    std::vector<RdmParamData> resp_data_list;

    if (default_responder_.Get(rdm.param_id, rdm.parameter_data.data, rdm.parameter_data.datalen, resp_data_list,
                               nack_reason))
    {
      if (resp_data_list.size() == 1)
      {
        SendLlrpGetResponse(cmd, resp_data_list);

        log_->Log(ETCPAL_LOG_DEBUG, "ACK'ing GET_COMMAND for PID 0x%04x from LLRP Manager %04x:%08x", rdm.param_id,
                  rdm.source_uid.manu, rdm.source_uid.id);
      }
      else
      {
        should_nack = true;
        nack_reason = E137_7_NR_ACTION_NOT_SUPPORTED;
      }
    }
    else
    {
      should_nack = true;
    }
  }
  else
  {
    // This controller is currently read-only.
    should_nack = true;
    nack_reason = E120_NR_UNSUPPORTED_COMMAND_CLASS;
  }

  if (should_nack)
  {
    SendLlrpNack(cmd, nack_reason);
    log_->Log(ETCPAL_LOG_DEBUG, "Sending NACK to LLRP Manager %04x:%08x for PID 0x%04x with reason 0x%04x",
              rdm.source_uid.manu, rdm.source_uid.id, rdm.param_id, nack_reason);
  }
}

etcpal_error_t RDMnetNetworkModel::ApplyDeviceLabel(const std::string& new_device_label)
{
  return kEtcPalErrNotImpl;  // TO DO: Not yet implemented
}

etcpal_error_t RDMnetNetworkModel::ApplyIdentifyDevice(bool new_identify_device)
{
  return kEtcPalErrNotImpl;  // TO DO: Not yet implemented
}

etcpal_error_t RDMnetNetworkModel::ApplyComponentScope(uint16_t slot, const std::string& new_scope_string,
                                                       const StaticBrokerConfig& new_static_broker)
{
  return kEtcPalErrNotImpl;  // TO DO: Not yet implemented

  // If there is an existing broker connection, end it and remove the broker item

  // If the scope string is valid
    // If the static broker config is valid
      // Add a static connection and new broker item
    // Else
      // Add a new broker item and start searching for brokers in the new_scope_string scope
}

etcpal_error_t RDMnetNetworkModel::ApplySearchDomain(const std::string& new_search_domain)
{
  return kEtcPalErrNotImpl;  // TO DO: Not yet implemented
}

etcpal_error_t RDMnetNetworkModel::ResetUnhealthyTcpEvents(const std::string& scope)
{
  return kEtcPalErrNotImpl;  // TO DO: Not yet implemented
}

bool RDMnetNetworkModel::SendRDMCommand(const RdmCommand& cmd, const BrokerItem* broker_item)
{
  if (!broker_item)
    return false;

  bool found_responder = false;
  LocalRdmCommand cmd_to_send;

  for (const RDMnetClientItem* client : broker_item->rdmnet_clients_)
  {
    if (client->uid() == cmd.dest_uid)
    {
      // We are sending a command to a Default Responder.
      cmd_to_send.dest_uid = cmd.dest_uid;
      cmd_to_send.dest_endpoint = E133_NULL_ENDPOINT;
      found_responder = true;
      break;
    }
    else
    {
      for (const EndpointItem* endpoint : client->endpoints_)
      {
        for (const ResponderItem* responder : endpoint->responders_)
        {
          if (responder->uid() == cmd.dest_uid)
          {
            cmd_to_send.dest_uid = client->uid();
            cmd_to_send.dest_endpoint = endpoint->id();
            found_responder = true;
            break;
          }
        }
        if (found_responder)
          break;
      }
      if (found_responder)
        break;
    }
  }

  if (!found_responder)
    return false;

  cmd_to_send.rdm = cmd;
  return rdmnet_->SendRdmCommand(broker_item->scope_handle(), cmd_to_send);
}

bool RDMnetNetworkModel::SendRDMCommand(const RdmCommand& cmd, rdmnet_client_scope_t scope_handle)
{
  etcpal::ReadGuard conn_read(conn_lock_);

  if (broker_connections_.find(scope_handle) != broker_connections_.end())
  {
    const BrokerItem* broker_item = broker_connections_[scope_handle];
    if (broker_item)
    {
      return SendRDMCommand(cmd, broker_item);
    }
  }
  return false;
}

void RDMnetNetworkModel::SendRDMResponses(rdmnet_client_scope_t scope_handle,
                                          const std::vector<RdmResponse>& resp_list, bool have_command,
                                          const RemoteRdmCommand& cmd)
{
  LocalRdmResponse resp;

  resp.dest_uid = resp_list.begin()->dest_uid;
  resp.seq_num = have_command ? cmd.seq_num : 0;
  resp.source_endpoint = E133_NULL_ENDPOINT;
  resp.num_responses = resp_list.size();
  resp.rdm_arr = resp_list.data();

  resp.command_included = have_command;
  if (have_command)
  {
    resp.cmd = cmd.rdm;
  }

  rdmnet_->SendRdmResponse(scope_handle, resp);
}

void RDMnetNetworkModel::SendRDMGetResponses(rdmnet_client_scope_t scope_handle, const RdmUid& dest_uid,
                                             uint16_t param_id, const std::vector<RdmParamData>& resp_data_list,
                                             bool have_command, const RemoteRdmCommand& cmd)
{
  std::vector<RdmResponse> resp_list;
  RdmResponse resp_data;

  // The source UID is added by the library right before sending.
  resp_data.dest_uid = dest_uid;
  resp_data.transaction_num = have_command ? cmd.rdm.transaction_num : 0;
  resp_data.resp_type = resp_data_list.size() > 1 ? kRdmResponseTypeAckOverflow : kRdmResponseTypeAck;
  resp_data.msg_count = 0;
  resp_data.subdevice = 0;
  resp_data.command_class = kRdmCCGetCommandResponse;
  resp_data.param_id = param_id;

  for (size_t i = 0; i < resp_data_list.size(); ++i)
  {
    memcpy(resp_data.parameter_data.data, resp_data_list[i].data, resp_data_list[i].datalen);
    resp_data.parameter_data.datalen = resp_data_list[i].datalen;
    if (i == resp_data_list.size() - 1)
    {
      resp_data.resp_type = kRdmResponseTypeAck;
    }
    resp_list.push_back(resp_data);
  }

  SendRDMResponses(scope_handle, resp_list, have_command, cmd);
}

void RDMnetNetworkModel::SendRDMGetResponsesBroadcast(uint16_t param_id,
                                                      const std::vector<RdmParamData>& resp_data_list)
{
  etcpal::ReadGuard conn_read(conn_lock_);

  for (const auto& broker_pair : broker_connections_)
  {
    if (broker_pair.second->connected())
    {
      SendRDMGetResponses(broker_pair.second->scope_handle(), kRdmnetControllerBroadcastUid, param_id, resp_data_list);
    }
  }
}

void RDMnetNetworkModel::SendRDMNack(rdmnet_client_scope_t scope, const RemoteRdmCommand& received_cmd,
                                     uint16_t nack_reason)
{
  RdmResponse rdm_resp;
  rdm_resp.dest_uid = received_cmd.rdm.source_uid;
  rdm_resp.transaction_num = received_cmd.rdm.transaction_num;
  rdm_resp.resp_type = kRdmResponseTypeNackReason;
  rdm_resp.msg_count = 0;
  rdm_resp.subdevice = 0;
  rdm_resp.command_class =
      (received_cmd.rdm.command_class == kRdmCCSetCommand) ? kRdmCCSetCommandResponse : kRdmCCGetCommandResponse;
  rdm_resp.param_id = received_cmd.rdm.param_id;
  rdm_resp.parameter_data.datalen = 2;
  etcpal_pack_16b(rdm_resp.parameter_data.data, nack_reason);

  LocalRdmResponse resp;
  resp.dest_uid = received_cmd.source_uid;
  resp.num_responses = 1;
  resp.rdm_arr = &rdm_resp;
  resp.seq_num = received_cmd.seq_num;
  resp.source_endpoint = E133_NULL_ENDPOINT;
  resp.command_included = true;
  resp.cmd = received_cmd.rdm;
  rdmnet_->SendRdmResponse(scope, resp);
}

void RDMnetNetworkModel::SendLlrpGetResponse(const LlrpRemoteRdmCommand& received_cmd,
                                             const std::vector<RdmParamData>& resp_data_list)
{
  if (resp_data_list.size() != 1)
    return;

  RdmResponse rdm_resp;
  rdm_resp.source_uid = received_cmd.rdm.dest_uid;
  rdm_resp.dest_uid = received_cmd.rdm.source_uid;
  rdm_resp.transaction_num = received_cmd.rdm.transaction_num;
  rdm_resp.resp_type = kRdmResponseTypeAck;
  rdm_resp.msg_count = 0;
  rdm_resp.subdevice = 0;
  rdm_resp.command_class = kRdmCCGetCommandResponse;
  rdm_resp.param_id = received_cmd.rdm.param_id;
  memcpy(rdm_resp.parameter_data.data, resp_data_list[0].data, resp_data_list[0].datalen);
  rdm_resp.parameter_data.datalen = resp_data_list[0].datalen;

  LlrpLocalRdmResponse resp;
  LLRP_CREATE_RESPONSE_FROM_COMMAND(&resp, &received_cmd, &rdm_resp);
  rdmnet_->SendLlrpResponse(resp);
}

void RDMnetNetworkModel::SendLlrpNack(const LlrpRemoteRdmCommand& received_cmd, uint16_t nack_reason)
{
  RdmResponse rdm_resp;
  rdm_resp.dest_uid = received_cmd.rdm.source_uid;
  rdm_resp.transaction_num = received_cmd.rdm.transaction_num;
  rdm_resp.resp_type = kRdmResponseTypeNackReason;
  rdm_resp.msg_count = 0;
  rdm_resp.subdevice = 0;
  rdm_resp.command_class =
      (received_cmd.rdm.command_class == kRdmCCSetCommand) ? kRdmCCSetCommandResponse : kRdmCCGetCommandResponse;
  rdm_resp.param_id = received_cmd.rdm.param_id;
  rdm_resp.parameter_data.datalen = 2;
  etcpal_pack_16b(rdm_resp.parameter_data.data, nack_reason);

  LlrpLocalRdmResponse resp;
  LLRP_CREATE_RESPONSE_FROM_COMMAND(&resp, &received_cmd, &rdm_resp);
  rdmnet_->SendLlrpResponse(resp);
}

void RDMnetNetworkModel::RdmCommandReceived(rdmnet_client_scope_t scope_handle, const RemoteRdmCommand& cmd)
{
  const RdmCommand& rdm = cmd.rdm;

  RdmResponse resp;
  std::vector<RdmResponse> resp_list;
  rdmresp_response_type_t response_type = kRdmRespRtNoSend;
  etcpal_error_t process_cmd_result = kEtcPalErrOk;

  do
  {
    process_cmd_result = default_responder_.ProcessCommand(broker_connections_[scope_handle]->scope().toStdString(),
                                                           rdm, resp, response_type);

    assert(process_cmd_result != kEtcPalErrInvalid); // Assert because if == kEtcPalErrInvalid, a bug exists on this side

    if (process_cmd_result == kEtcPalErrOk)
    {
      assert(resp_list.empty() || ((response_type != kRdmRespRtNackReason) && (response_type != kRdmRespRtNoSend)));

      if (response_type != kRdmRespRtNoSend)
      {
        resp_list.push_back(resp);
      }
    }
    else // A NACK reason has already been packed in resp by default_responder_.ProcessCommand
    {
      resp_list.clear();
      resp_list.push_back(resp);
    }
  } while (response_type == kRdmRespRtAckOverflow);

  if (resp_list.size() > 0)
  {
    if (response_type == kRdmRespRtNackReason)
    {
      log_->Log(ETCPAL_LOG_DEBUG, "Sending NACK to Controller %04x:%08x for PID 0x%04x with reason 0x%04x",
                cmd.source_uid.manu, cmd.source_uid.id, rdm.param_id, etcpal_upack_16b(resp.parameter_data.data));
    }
    else
    {
      log_->Log(ETCPAL_LOG_DEBUG, "ACK'ing GET_COMMAND for PID 0x%04x from Controller %04x:%08x", rdm.param_id,
                cmd.source_uid.manu, cmd.source_uid.id);
    }

    SendRDMResponses(scope_handle, resp_list, true, cmd);
  }
  /* OLD RESPONDER (commented out, should be removed once new responder is up and running) */
  // bool should_nack = false;
  //uint16_t nack_reason;

  //if (rdm.command_class == kRdmCCGetCommand)
  //{
  //  std::vector<RdmParamData> resp_data_list;

  //  if (default_responder_.Get(rdm.param_id, rdm.data, rdm.datalen, resp_data_list, nack_reason))
  //  {
  //    SendRDMGetResponses(scope_handle, cmd.source_uid, rdm.param_id, resp_data_list, true, cmd);

  //    log_->Log(ETCPAL_LOG_DEBUG, "ACK'ing GET_COMMAND for PID 0x%04x from Controller %04x:%08x", rdm.param_id,
  //              cmd.source_uid.manu, cmd.source_uid.id);
  //  }
  //  else
  //  {
  //    should_nack = true;
  //  }
  //}
  //else
  //{
  //  // This controller is currently read-only.
  //  should_nack = true;
  //  nack_reason = E120_NR_UNSUPPORTED_COMMAND_CLASS;
  //}

  //if (should_nack)
  //{
  //  SendRDMNack(scope_handle, cmd, nack_reason);
  //  log_->Log(ETCPAL_LOG_DEBUG, "Sending NACK to Controller %04x:%08x for PID 0x%04x with reason 0x%04x",
  //            cmd.source_uid.manu, cmd.source_uid.id, rdm.param_id, nack_reason);
  //}
}

void RDMnetNetworkModel::RdmResponseReceived(rdmnet_client_scope_t scope_handle, const RemoteRdmResponse& resp)
{
  // Since we are compiling with RDMNET_DYNAMIC_MEM, we should never get partial responses.
  assert(!resp.more_coming);
  assert(resp.resp_list);

  const RdmResponse& first_resp = resp.resp_list->msg;
  switch (first_resp.resp_type)
  {
    case kRdmResponseTypeAckTimer:
    {
      return;
    }
    case kRdmResponseTypeAck:
    case kRdmResponseTypeAckOverflow:
      HandleRDMAckOrAckOverflow(scope_handle, resp);
      // Continue processing below
      break;
    case E120_RESPONSE_TYPE_NACK_REASON:
    {
      uint16_t nackReason = 0xffff;

      if (first_resp.parameter_data.datalen == 2)
        nackReason = etcpal_upack_16b(first_resp.parameter_data.data);
      HandleRDMNack(scope_handle, nackReason, first_resp);
      return;
    }
    default:
      return;  // Unknown response type
  }
}

void RDMnetNetworkModel::HandleRDMAckOrAckOverflow(rdmnet_client_scope_t scope_handle, const RemoteRdmResponse& resp)
{
  const RemoteRdmRespListEntry* resp_entry = resp.resp_list;
  if (!resp_entry)
    return;

  const RdmResponse& first_resp = resp_entry->msg;

  if (first_resp.command_class == kRdmCCGetCommandResponse)
  {
    log_->Log(ETCPAL_LOG_INFO, "Got GET_COMMAND_RESPONSE with PID 0x%04x from Controller %04x:%08x",
              first_resp.param_id, first_resp.source_uid.manu, first_resp.source_uid.id);

    switch (first_resp.param_id)
    {
      case E120_STATUS_MESSAGES:
      {
        // TODO
        //   for (unsigned int i = 0; i < cmd->getLength(); i += 9)
        //   {
        //     cmd->setSubdevice((uint8_t)etcpal_upack_16b(&cmdBuffer[i]));

        //     status(cmdBuffer[i + 2], etcpal_upack_16b(&cmdBuffer[i + 3]),
        //            etcpal_upack_16b(&cmdBuffer[i + 5]), etcpal_upack_16b(&cmdBuffer[i + 7]),
        //            cmd);
        //   }

        //   if (cmd->getLength() == 0)
        //   {
        //     HandleStatusMessagesResponse(E120_STATUS_ADVISORY_CLEARED, 0, 0, 0, cmd);
        //   }
        break;
      }
      case E120_SUPPORTED_PARAMETERS:
      {
        std::vector<uint16_t> list;

        for (; resp_entry; resp_entry = resp_entry->next)
        {
          for (size_t pos = 0; pos + 1 < resp_entry->msg.parameter_data.datalen; pos += 2)
            list.push_back(etcpal_upack_16b(&resp_entry->msg.parameter_data.data[pos]));
        }

        if (!list.empty())
          HandleSupportedParametersResponse(scope_handle, list, first_resp);
        break;
      }
      case E120_DEVICE_INFO:
      {
        if (first_resp.parameter_data.datalen >= 19)
        {
          // Current personality is reset if less than 1
          uint8_t cur_pers = (first_resp.parameter_data.data[12] < 1 ? 1 : first_resp.parameter_data.data[12]);
          // Total personality is reset if current or total is less than 1
          uint8_t total_pers = ((first_resp.parameter_data.data[12] < 1 || first_resp.parameter_data.data[13] < 1)
                                    ? 1 : first_resp.parameter_data.data[13]);

          HandleDeviceInfoResponse(scope_handle, etcpal_upack_16b(&first_resp.parameter_data.data[0]),
                                   etcpal_upack_16b(&first_resp.parameter_data.data[2]),
                                   etcpal_upack_16b(&first_resp.parameter_data.data[4]),
                                   etcpal_upack_32b(&first_resp.parameter_data.data[6]),
                                   etcpal_upack_16b(&first_resp.parameter_data.data[10]), cur_pers, total_pers,
                                   etcpal_upack_16b(&first_resp.parameter_data.data[14]),
                                   etcpal_upack_16b(&first_resp.parameter_data.data[16]),
                                   first_resp.parameter_data.data[18], first_resp);
        }
        break;
      }
      case E120_DEVICE_MODEL_DESCRIPTION:
      case E120_MANUFACTURER_LABEL:
      case E120_DEVICE_LABEL:
      case E120_SOFTWARE_VERSION_LABEL:
      case E120_BOOT_SOFTWARE_VERSION_LABEL:
      {
        char label[33];

        // Ensure that the string is null-terminated
        memset(label, 0, 33);
        // Max label length is 32
        memcpy(label, first_resp.parameter_data.data,
               (first_resp.parameter_data.datalen > 32) ? 32 : first_resp.parameter_data.datalen);

        switch (first_resp.param_id)
        {
          case E120_DEVICE_MODEL_DESCRIPTION:
            HandleModelDescResponse(scope_handle, QString::fromUtf8(label), first_resp);
            break;
          case E120_SOFTWARE_VERSION_LABEL:
            HandleSoftwareLabelResponse(scope_handle, QString::fromUtf8(label), first_resp);
            break;
          case E120_MANUFACTURER_LABEL:
            HandleManufacturerLabelResponse(scope_handle, QString::fromUtf8(label), first_resp);
            break;
          case E120_DEVICE_LABEL:
            HandleDeviceLabelResponse(scope_handle, QString::fromUtf8(label), first_resp);
            break;
          case E120_BOOT_SOFTWARE_VERSION_LABEL:
            HandleBootSoftwareLabelResponse(scope_handle, QString::fromUtf8(label), first_resp);
            break;
        }
        break;
      }
      case E120_BOOT_SOFTWARE_VERSION_ID:
      {
        if (first_resp.parameter_data.datalen >= 4)
          HandleBootSoftwareIdResponse(scope_handle, etcpal_upack_32b(first_resp.parameter_data.data), first_resp);
        break;
      }
      case E120_DMX_PERSONALITY:
      {
        if (first_resp.parameter_data.datalen >= 2)
          HandlePersonalityResponse(scope_handle, first_resp.parameter_data.data[0], first_resp.parameter_data.data[1],
                                    first_resp);
        break;
      }
      case E120_DMX_PERSONALITY_DESCRIPTION:
      {
        if (first_resp.parameter_data.datalen >= 3)
        {
          char description[33];
          uint8_t descriptionLength = first_resp.parameter_data.datalen - 3;

          memset(description, 0, 33);  // Ensure that the string is null-terminated
          memcpy(description, &first_resp.parameter_data.data[3],
                 (descriptionLength > 32) ? 32 : descriptionLength);  // Max description length is 32

          HandlePersonalityDescResponse(scope_handle, first_resp.parameter_data.data[0],
                                        etcpal_upack_16b(&first_resp.parameter_data.data[1]),
                                        QString::fromUtf8(description), first_resp);
        }
        break;
      }
      case E137_7_ENDPOINT_LIST:
      {
        bool is_first_message = true;
        uint32_t change_number = 0;
        std::vector<std::pair<uint16_t, uint8_t>> list;
        RdmUid source_uid;

        for (; resp_entry; resp_entry = resp_entry->next)
        {
          const RdmResponse& resp_part = resp_entry->msg;

          size_t pos = 0;
          if (is_first_message)
          {
            if (resp_part.parameter_data.datalen < 4)
              break;
            source_uid = resp_part.source_uid;
            change_number = etcpal_upack_32b(&resp_part.parameter_data.data[0]);
            pos = 4;
            is_first_message = false;
          }

          for (; pos + 2 < resp_part.parameter_data.datalen; pos += 3)
          {
            uint16_t endpoint_id = etcpal_upack_16b(&resp_part.parameter_data.data[pos]);
            uint8_t endpoint_type = resp_part.parameter_data.data[pos + 2];
            list.push_back(std::make_pair(endpoint_id, endpoint_type));
          }
        }

        HandleEndpointListResponse(scope_handle, change_number, list, source_uid);
      }
      break;
      case E137_7_ENDPOINT_RESPONDERS:
      {
        bool is_first_message = true;
        RdmUid source_uid;
        std::vector<RdmUid> list;
        uint16_t endpoint_id = 0;
        uint32_t change_number = 0;

        for (; resp_entry; resp_entry = resp_entry->next)
        {
          const RdmResponse& resp_part = resp_entry->msg;

          size_t pos = 0;
          if (is_first_message)
          {
            if (resp_part.parameter_data.datalen < 6)
              break;
            source_uid = resp_part.source_uid;
            endpoint_id = etcpal_upack_16b(&resp_part.parameter_data.data[0]);
            change_number = etcpal_upack_32b(&resp_part.parameter_data.data[2]);
            pos = 6;
            is_first_message = false;
          }

          for (; pos + 5 < resp_part.parameter_data.datalen; pos += 6)
          {
            RdmUid device;
            device.manu = etcpal_upack_16b(&resp_part.parameter_data.data[pos]);
            device.id = etcpal_upack_32b(&resp_part.parameter_data.data[pos + 2]);
            list.push_back(device);
          }
        }

        HandleEndpointRespondersResponse(scope_handle, endpoint_id, change_number, list, source_uid);
      }
      break;
      case E137_7_ENDPOINT_LIST_CHANGE:
      {
        if (first_resp.parameter_data.datalen >= 4)
        {
          uint32_t change_number = etcpal_upack_32b(first_resp.parameter_data.data);
          HandleEndpointListChangeResponse(scope_handle, change_number, first_resp.source_uid);
        }
        break;
      }
      case E137_7_ENDPOINT_RESPONDER_LIST_CHANGE:
      {
        if (first_resp.parameter_data.datalen >= 6)
        {
          uint16_t endpoint_id = etcpal_upack_16b(first_resp.parameter_data.data);
          uint32_t change_num = etcpal_upack_32b(&first_resp.parameter_data.data[2]);
          HandleResponderListChangeResponse(scope_handle, change_num, endpoint_id, first_resp.source_uid);
        }
        break;
      }
      case E133_TCP_COMMS_STATUS:
      {
        for (; resp_entry; resp_entry = resp_entry->next)
        {
          const RdmResponse& resp_part = resp_entry->msg;

          char scopeString[E133_SCOPE_STRING_PADDED_LENGTH];
          memset(scopeString, 0, E133_SCOPE_STRING_PADDED_LENGTH);
          memcpy(scopeString, resp_part.parameter_data.data, E133_SCOPE_STRING_PADDED_LENGTH - 1);

          QString v4AddrString =
              UnpackAndParseIPAddress(resp_part.parameter_data.data + E133_SCOPE_STRING_PADDED_LENGTH, kEtcPalIpTypeV4);
          QString v6AddrString = UnpackAndParseIPAddress(
              resp_part.parameter_data.data + E133_SCOPE_STRING_PADDED_LENGTH + 4, kEtcPalIpTypeV6);
          uint16_t port =
              etcpal_upack_16b(resp_part.parameter_data.data + E133_SCOPE_STRING_PADDED_LENGTH + 4 + ETCPAL_IPV6_BYTES);
          uint16_t unhealthyTCPEvents = etcpal_upack_16b(resp_part.parameter_data.data +
                                                         E133_SCOPE_STRING_PADDED_LENGTH + 4 + ETCPAL_IPV6_BYTES + 2);

          HandleTcpCommsStatusResponse(scope_handle, QString::fromUtf8(scopeString), v4AddrString, v6AddrString, port,
                                       unhealthyTCPEvents, first_resp);
        }

        break;
      }
      default:
      {
        // Process data for PIDs that support get and set, where the data has the same form in either case.
        ProcessRDMGetSetData(scope_handle, first_resp.param_id, first_resp.parameter_data.data,
                             first_resp.parameter_data.datalen, first_resp);
        break;
      }
    }
  }
  else if (first_resp.command_class == E120_SET_COMMAND_RESPONSE)
  {
    log_->Log(ETCPAL_LOG_INFO, "Got SET_COMMAND_RESPONSE with PID %d", first_resp.param_id);

    if (resp.command_included)
    {
      // Make sure this Controller is up-to-date with data that was set on a Device.
      switch (first_resp.param_id)
      {
        case E120_DMX_PERSONALITY:
        {
          if (resp.cmd.parameter_data.datalen >= 2)
            HandlePersonalityResponse(scope_handle, resp.cmd.parameter_data.data[0], 0, first_resp);
          break;
        }
        default:
        {
          // Process PIDs with data that is in the same format for get and set.
          ProcessRDMGetSetData(scope_handle, first_resp.param_id, resp.cmd.parameter_data.data,
                               resp.cmd.parameter_data.datalen, first_resp);
          break;
        }
      }
    }
  }
}

void RDMnetNetworkModel::ProcessRDMGetSetData(rdmnet_client_scope_t scope_handle, uint16_t param_id,
                                              const uint8_t* data, uint8_t datalen, const RdmResponse& firstResp)
{
  if (data)
  {
    switch (param_id)
    {
      case E120_DEVICE_LABEL:
      {
        char label[33];

        // Ensure that the string is null-terminated
        memset(label, 0, 33);
        // Max label length is 32
        memcpy(label, data, (datalen > 32) ? 32 : datalen);

        HandleDeviceLabelResponse(scope_handle, QString::fromUtf8(label), firstResp);
        break;
      }
      case E120_DMX_START_ADDRESS:
      {
        if (datalen >= 2)
        {
          HandleStartAddressResponse(scope_handle, etcpal_upack_16b(data), firstResp);
        }
        break;
      }
      case E120_IDENTIFY_DEVICE:
      {
        if (datalen >= 1)
          HandleIdentifyResponse(scope_handle, data[0], firstResp);
        break;
      }
      case E133_COMPONENT_SCOPE:
      {
        uint16_t scopeSlot;
        char scopeString[E133_SCOPE_STRING_PADDED_LENGTH];
        QString staticConfigV4;
        QString staticConfigV6;
        uint16_t port = 0;
        const uint8_t* cur_ptr = data;

        scopeSlot = etcpal_upack_16b(cur_ptr);
        cur_ptr += 2;
        memcpy(scopeString, cur_ptr, E133_SCOPE_STRING_PADDED_LENGTH);
        scopeString[E133_SCOPE_STRING_PADDED_LENGTH - 1] = '\0';
        cur_ptr += E133_SCOPE_STRING_PADDED_LENGTH;

        uint8_t staticConfigType = *cur_ptr++;
        switch (staticConfigType)
        {
          case E133_STATIC_CONFIG_IPV4:
            staticConfigV4 = UnpackAndParseIPAddress(cur_ptr, kEtcPalIpTypeV4);
            cur_ptr += 4 + 16;
            port = etcpal_upack_16b(cur_ptr);
            break;
          case E133_STATIC_CONFIG_IPV6:
            cur_ptr += 4;
            staticConfigV6 = UnpackAndParseIPAddress(cur_ptr, kEtcPalIpTypeV6);
            cur_ptr += 16;
            port = etcpal_upack_16b(cur_ptr);
            break;
          case E133_NO_STATIC_CONFIG:
          default:
            break;
        }
        HandleComponentScopeResponse(scope_handle, scopeSlot, QString::fromUtf8(scopeString), staticConfigV4,
                                     staticConfigV6, port, firstResp);
        break;
      }
      case E133_SEARCH_DOMAIN:
      {
        char domainString[E133_DOMAIN_STRING_PADDED_LENGTH];

        memset(domainString, 0, E133_DOMAIN_STRING_PADDED_LENGTH);
        memcpy(domainString, data, datalen);

        HandleSearchDomainResponse(scope_handle, QString::fromUtf8(domainString), firstResp);
        break;
      }
      default:
        break;
    }
  }
}

void RDMnetNetworkModel::HandleEndpointListResponse(rdmnet_client_scope_t scope_handle, uint32_t /*changeNumber*/,
                                                    const std::vector<std::pair<uint16_t, uint8_t>>& list,
                                                    const RdmUid& source_uid)
{
  if (broker_connections_.find(scope_handle) == broker_connections_.end())
  {
    log_->Log(ETCPAL_LOG_ERR, "Error: HandleEndpointListResponse called with invalid scope handle.");
  }
  else
  {
    BrokerItem* broker_item = broker_connections_[scope_handle];
    if (broker_item)
    {
      for (auto client : broker_item->rdmnet_clients_)
      {
        if (client->uid() == source_uid)
        {
          // Found a matching discovered client
          emit newEndpointList(client, list);

          break;
        }
      }
    }
  }
}

void RDMnetNetworkModel::HandleEndpointRespondersResponse(rdmnet_client_scope_t scope_handle, uint16_t endpoint,
                                                          uint32_t /*changeNumber*/, const std::vector<RdmUid>& list,
                                                          const RdmUid& source_uid)
{
  if (broker_connections_.find(scope_handle) == broker_connections_.end())
  {
    log_->Log(ETCPAL_LOG_ERR, "Error: HandleEndpointRespondersResponse called with invalid scope handle.");
  }
  else
  {
    BrokerItem* broker_item = broker_connections_[scope_handle];
    if (broker_item)
    {
      for (auto client : broker_item->rdmnet_clients_)
      {
        if (client->uid() == source_uid)
        {
          // Found a matching discovered client

          // Now find the matching endpoint
          for (auto endpt : client->endpoints_)
          {
            if (endpt->id() == endpoint)
            {
              // Found a matching endpoint
              emit newResponderList(endpt, list);
              break;
            }
          }
          break;
        }
      }
    }
  }
}

void RDMnetNetworkModel::HandleEndpointListChangeResponse(rdmnet_client_scope_t scope_handle, uint32_t /*changeNumber*/,
                                                          const RdmUid& source_uid)
{
  RdmCommand rdm;
  rdm.dest_uid = source_uid;
  rdm.subdevice = 0;
  rdm.command_class = kRdmCCGetCommand;
  rdm.param_id = E137_7_ENDPOINT_LIST;
  rdm.parameter_data.datalen = 0;

  LocalRdmCommand cmd;
  cmd.dest_uid = source_uid;
  cmd.dest_endpoint = E133_NULL_ENDPOINT;
  cmd.rdm = rdm;

  rdmnet_->SendRdmCommand(scope_handle, cmd);
}

void RDMnetNetworkModel::HandleResponderListChangeResponse(rdmnet_client_scope_t scope_handle,
                                                           uint32_t /*changeNumber*/, uint16_t endpoint,
                                                           const RdmUid& source_uid)
{
  // Ask for the devices on each endpoint
  RdmCommand rdm;
  rdm.dest_uid = source_uid;
  rdm.subdevice = 0;
  rdm.command_class = kRdmCCGetCommand;
  rdm.param_id = E137_7_ENDPOINT_RESPONDERS;
  rdm.parameter_data.datalen = sizeof(uint16_t);
  etcpal_pack_16b(rdm.parameter_data.data, endpoint);

  LocalRdmCommand cmd;
  cmd.dest_uid = source_uid;
  cmd.dest_endpoint = E133_NULL_ENDPOINT;
  cmd.rdm = rdm;

  rdmnet_->SendRdmCommand(scope_handle, cmd);
}

void RDMnetNetworkModel::HandleRDMNack(rdmnet_client_scope_t scope_handle, uint16_t reason, const RdmResponse& resp)
{
  if ((resp.command_class == E120_SET_COMMAND_RESPONSE) && PropertyValueItem::pidInfoExists(resp.param_id))
  {
    // Attempt to set a property failed. Get the original property value back.
    RdmCommand cmd;

    memset(cmd.parameter_data.data, 0, RDM_MAX_PDL);
    cmd.dest_uid.manu = resp.source_uid.manu;
    cmd.dest_uid.id = resp.source_uid.id;
    cmd.subdevice = 0;

    cmd.command_class = kRdmCCGetCommand;
    cmd.param_id = resp.param_id;

    if (cmd.param_id == E133_COMPONENT_SCOPE)
    {
      cmd.parameter_data.datalen = 2;
      // Scope slot, default to 1 for RPT Devices (non-controllers, non-brokers).
      etcpal_pack_16b(cmd.parameter_data.data, 0x0001);
    }
    else
    {
      cmd.parameter_data.datalen = 0;
    }

    SendRDMCommand(cmd, scope_handle);
  }
  else if ((resp.command_class == kRdmCCGetCommandResponse) && (resp.param_id == E133_COMPONENT_SCOPE) &&
           (reason == E120_NR_DATA_OUT_OF_RANGE))
  {
    RDMnetClientItem* client = GetClientItem(scope_handle, resp);
    RDMnetNetworkItem* rdmNetGroup = dynamic_cast<RDMnetNetworkItem*>(
        client->child(0)->data() == tr("RDMnet") ? client->child(0) : client->child(1));

    removeScopeSlotItemsInRange(rdmNetGroup, &client->properties, previous_slot_[resp.source_uid] + 1, 0xFFFF);

    // We have all of this controller's scope-slot pairs. Now request scope-specific properties.
    previous_slot_[resp.source_uid] = 0;
    sendGetControllerScopeProperties(scope_handle, resp.source_uid.manu, resp.source_uid.id);
  }
}

void RDMnetNetworkModel::HandleStatusMessagesResponse(uint8_t /*type*/, uint16_t /*messageId*/, uint16_t /*data1*/,
                                                      uint16_t /*data2*/, const RdmResponse& /*resp*/)
{
}

void RDMnetNetworkModel::HandleSupportedParametersResponse(rdmnet_client_scope_t scope_handle,
                                                           const std::vector<uint16_t>& params_list,
                                                           const RdmResponse& resp)
{
  if (params_list.size() > 0)
  {
    // Get any properties that are supported
    RdmCommand getCmd;

    getCmd.dest_uid = resp.source_uid;
    getCmd.subdevice = 0;

    getCmd.command_class = kRdmCCGetCommand;
    getCmd.parameter_data.datalen = 0;

    for (const uint16_t& param : params_list)
    {
      if (pidSupportedByGUI(param, true) && param != E120_SUPPORTED_PARAMETERS)
      {
        getCmd.param_id = param;
        SendRDMCommand(getCmd, scope_handle);
      }
      else if (param == E120_RESET_DEVICE)
      {
        RDMnetNetworkItem* device = GetNetworkItem(scope_handle, resp);

        if (device)
        {
          device->enableFeature(kResetDevice);
          emit featureSupportChanged(device, kResetDevice);
        }
      }
    }
  }
}

void RDMnetNetworkModel::HandleDeviceInfoResponse(rdmnet_client_scope_t scope_handle, uint16_t protocolVersion,
                                                  uint16_t modelId, uint16_t category, uint32_t swVersionId,
                                                  uint16_t footprint, uint8_t personality, uint8_t totalPersonality,
                                                  uint16_t address, uint16_t subdeviceCount, uint8_t sensorCount,
                                                  const RdmResponse& resp)
{
  RDMnetNetworkItem* device = GetNetworkItem(scope_handle, resp);

  if (device)
  {
    emit setPropertyData(device, E120_DEVICE_INFO, PropertyValueItem::pidPropertyDisplayName(E120_DEVICE_INFO, 0),
                         protocolVersion);
    emit setPropertyData(device, E120_DEVICE_INFO, PropertyValueItem::pidPropertyDisplayName(E120_DEVICE_INFO, 1),
                         modelId);
    emit setPropertyData(device, E120_DEVICE_INFO, PropertyValueItem::pidPropertyDisplayName(E120_DEVICE_INFO, 2),
                         category);
    emit setPropertyData(device, E120_DEVICE_INFO, PropertyValueItem::pidPropertyDisplayName(E120_DEVICE_INFO, 3),
                         swVersionId);
    emit setPropertyData(device, E120_DEVICE_INFO, PropertyValueItem::pidPropertyDisplayName(E120_DEVICE_INFO, 4),
                         footprint);
    HandlePersonalityResponse(scope_handle, personality, totalPersonality, resp);
    emit setPropertyData(device, E120_DMX_START_ADDRESS,
                         PropertyValueItem::pidPropertyDisplayName(E120_DMX_START_ADDRESS), address);
    emit setPropertyData(device, E120_DEVICE_INFO, PropertyValueItem::pidPropertyDisplayName(E120_DEVICE_INFO, 5),
                         subdeviceCount);
    emit setPropertyData(device, E120_DEVICE_INFO, PropertyValueItem::pidPropertyDisplayName(E120_DEVICE_INFO, 6),
                         (uint16_t)sensorCount);
  }
}

void RDMnetNetworkModel::HandleModelDescResponse(rdmnet_client_scope_t scope_handle, const QString& label,
                                                 const RdmResponse& resp)
{
  RDMnetNetworkItem* device = GetNetworkItem(scope_handle, resp);

  if (device)
  {
    emit setPropertyData(device, E120_DEVICE_MODEL_DESCRIPTION,
                         PropertyValueItem::pidPropertyDisplayName(E120_DEVICE_MODEL_DESCRIPTION), label);
  }
}

void RDMnetNetworkModel::HandleManufacturerLabelResponse(rdmnet_client_scope_t scope_handle, const QString& label,
                                                         const RdmResponse& resp)
{
  RDMnetNetworkItem* device = GetNetworkItem(scope_handle, resp);

  if (device)
  {
    emit setPropertyData(device, E120_MANUFACTURER_LABEL,
                         PropertyValueItem::pidPropertyDisplayName(E120_MANUFACTURER_LABEL), label);
  }
}

void RDMnetNetworkModel::HandleDeviceLabelResponse(rdmnet_client_scope_t scope_handle, const QString& label,
                                                   const RdmResponse& resp)
{
  RDMnetNetworkItem* device = GetNetworkItem(scope_handle, resp);

  if (device)
  {
    emit setPropertyData(device, E120_DEVICE_LABEL, PropertyValueItem::pidPropertyDisplayName(E120_DEVICE_LABEL),
                         label);
  }
}

void RDMnetNetworkModel::HandleSoftwareLabelResponse(rdmnet_client_scope_t scope_handle, const QString& label,
                                                     const RdmResponse& resp)
{
  RDMnetNetworkItem* device = GetNetworkItem(scope_handle, resp);

  if (device)
  {
    emit setPropertyData(device, E120_SOFTWARE_VERSION_LABEL,
                         PropertyValueItem::pidPropertyDisplayName(E120_SOFTWARE_VERSION_LABEL), label);
  }
}

void RDMnetNetworkModel::HandleBootSoftwareIdResponse(rdmnet_client_scope_t scope_handle, uint32_t id,
                                                      const RdmResponse& resp)
{
  RDMnetNetworkItem* device = GetNetworkItem(scope_handle, resp);

  if (device)
  {
    emit setPropertyData(device, E120_BOOT_SOFTWARE_VERSION_ID,
                         PropertyValueItem::pidPropertyDisplayName(E120_BOOT_SOFTWARE_VERSION_ID), id);
  }
}

void RDMnetNetworkModel::HandleBootSoftwareLabelResponse(rdmnet_client_scope_t scope_handle, const QString& label,
                                                         const RdmResponse& resp)
{
  RDMnetNetworkItem* device = GetNetworkItem(scope_handle, resp);

  if (device)
  {
    emit setPropertyData(device, E120_BOOT_SOFTWARE_VERSION_LABEL,
                         PropertyValueItem::pidPropertyDisplayName(E120_BOOT_SOFTWARE_VERSION_LABEL), label);
  }
}

void RDMnetNetworkModel::HandleStartAddressResponse(rdmnet_client_scope_t scope_handle, uint16_t address,
                                                    const RdmResponse& resp)
{
  RDMnetNetworkItem* device = GetNetworkItem(scope_handle, resp);

  if (device)
  {
    emit setPropertyData(device, E120_DMX_START_ADDRESS,
                         PropertyValueItem::pidPropertyDisplayName(E120_DMX_START_ADDRESS), address);
  }
}

void RDMnetNetworkModel::HandleIdentifyResponse(rdmnet_client_scope_t scope_handle, bool identifying,
                                                const RdmResponse& resp)
{
  RDMnetNetworkItem* device = GetNetworkItem(scope_handle, resp);

  if (device)
  {
    device->setDeviceIdentifying(identifying);
    emit identifyChanged(device, identifying);
  }
}

void RDMnetNetworkModel::HandlePersonalityResponse(rdmnet_client_scope_t scope_handle, uint8_t current, uint8_t number,
                                                   const RdmResponse& resp)
{
  RDMnetNetworkItem* device = GetNetworkItem(scope_handle, resp);

  if (device)
  {
    if (device->allPersonalityDescriptionsFound() && (current != 0))
    {
      emit setPropertyData(device, E120_DMX_PERSONALITY,
                           PropertyValueItem::pidPropertyDisplayName(E120_DMX_PERSONALITY),
                           device->personalityDescriptionAt(current - 1));
    }
    else if (!device->allPersonalityDescriptionsFound())
    {
      emit setPropertyData(device, E120_DMX_PERSONALITY,
                           PropertyValueItem::pidPropertyDisplayName(E120_DMX_PERSONALITY), tr(""));
    }

    bool personalityChanged =
        (current !=
         static_cast<uint8_t>(
             getPropertyData(device, E120_DMX_PERSONALITY, RDMnetNetworkItem::PersonalityNumberRole).toInt()));

    if ((current != 0) && personalityChanged)
    {
      emit setPropertyData(device, E120_DMX_PERSONALITY,
                           PropertyValueItem::pidPropertyDisplayName(E120_DMX_PERSONALITY), (uint16_t)current,
                           RDMnetNetworkItem::PersonalityNumberRole);

      sendGetCommand(getNearestParentItemOfType<BrokerItem>(device), E120_DEVICE_INFO, resp.source_uid);
    }

    checkPersonalityDescriptions(device, number, resp);
  }
}

void RDMnetNetworkModel::HandlePersonalityDescResponse(rdmnet_client_scope_t scope_handle, uint8_t personality,
                                                       uint16_t footprint, const QString& description,
                                                       const RdmResponse& resp)
{
  RDMnetNetworkItem* device = GetNetworkItem(scope_handle, resp);
  const bool SHOW_FOOTPRINT = false;

  if (device)
  {
    device->personalityDescriptionFound(
        personality, footprint,
        SHOW_FOOTPRINT ? QString("(FP=%1) %2").arg(QString::number(footprint).rightJustified(2, '0'), description)
                       : description);

    if (device->allPersonalityDescriptionsFound())
    {
      QStringList personalityDescriptions = device->personalityDescriptionList();
      uint8_t currentPersonality = static_cast<uint8_t>(
          getPropertyData(device, E120_DMX_PERSONALITY, RDMnetNetworkItem::PersonalityNumberRole).toInt());

      if (currentPersonality == 0)
      {
        emit setPropertyData(device, E120_DMX_PERSONALITY,
                             PropertyValueItem::pidPropertyDisplayName(E120_DMX_PERSONALITY), tr(""));
      }
      else
      {
        emit setPropertyData(device, E120_DMX_PERSONALITY,
                             PropertyValueItem::pidPropertyDisplayName(E120_DMX_PERSONALITY),
                             device->personalityDescriptionAt(currentPersonality - 1));
      }

      emit setPropertyData(device, E120_DMX_PERSONALITY,
                           PropertyValueItem::pidPropertyDisplayName(E120_DMX_PERSONALITY), personalityDescriptions,
                           RDMnetNetworkItem::PersonalityDescriptionListRole);
    }
  }
}

void RDMnetNetworkModel::HandleComponentScopeResponse(rdmnet_client_scope_t scope_handle, uint16_t scopeSlot,
                                                      const QString& scopeString, const QString& staticConfigV4,
                                                      const QString& staticConfigV6, uint16_t port,
                                                      const RdmResponse& resp)
{
  RDMnetClientItem* client = GetClientItem(scope_handle, resp);

  if (client)
  {
    RDMnetNetworkItem* rdmNetGroup = dynamic_cast<RDMnetNetworkItem*>(
        client->child(0)->data() == tr("RDMnet") ? client->child(0) : client->child(1));

    if (client->ClientType() == kRPTClientTypeController)
    {
      removeScopeSlotItemsInRange(rdmNetGroup, &client->properties, previous_slot_[client->uid()] + 1, scopeSlot - 1);
    }

    QString displayName;
    if (client->ClientType() == kRPTClientTypeController)
    {
      displayName = QString("%0 (Slot %1)")
                        .arg(PropertyValueItem::pidPropertyDisplayName(E133_COMPONENT_SCOPE, 0))
                        .arg(scopeSlot);
    }
    else
    {
      displayName = PropertyValueItem::pidPropertyDisplayName(E133_COMPONENT_SCOPE, 0);
    }

    client->setScopeSlot(scopeString, scopeSlot);

    emit setPropertyData(client, E133_COMPONENT_SCOPE, displayName, scopeString);
    emit setPropertyData(client, E133_COMPONENT_SCOPE, displayName, scopeString, RDMnetNetworkItem::ScopeDataRole);
    emit setPropertyData(client, E133_COMPONENT_SCOPE, displayName, scopeSlot, RDMnetNetworkItem::ScopeSlotRole);
    emit setPropertyData(client, E133_COMPONENT_SCOPE, displayName, 0, RDMnetNetworkItem::DisplayNameIndexRole);

    QString staticV4PropName = getScopeSubPropertyFullName(client, E133_COMPONENT_SCOPE, 1, scopeString);
    QString staticV6PropName = getScopeSubPropertyFullName(client, E133_COMPONENT_SCOPE, 2, scopeString);

    if (!staticConfigV4.isEmpty())
    {
      QString ipv4String = QString("%0:%1").arg(staticConfigV4).arg(port);

      emit setPropertyData(client, E133_COMPONENT_SCOPE, staticV4PropName, ipv4String);
      emit setPropertyData(client, E133_COMPONENT_SCOPE, staticV6PropName, QString(""));

      emit setPropertyData(client, E133_COMPONENT_SCOPE, staticV4PropName, ipv4String,
                           RDMnetNetworkItem::StaticIPv4DataRole);
      emit setPropertyData(client, E133_COMPONENT_SCOPE, staticV4PropName, QString(""),
                           RDMnetNetworkItem::StaticIPv6DataRole);

      emit setPropertyData(client, E133_COMPONENT_SCOPE, staticV6PropName, ipv4String,
                           RDMnetNetworkItem::StaticIPv4DataRole);
      emit setPropertyData(client, E133_COMPONENT_SCOPE, staticV6PropName, QString(""),
                           RDMnetNetworkItem::StaticIPv6DataRole);

      emit setPropertyData(client, E133_COMPONENT_SCOPE, displayName, ipv4String,
                           RDMnetNetworkItem::StaticIPv4DataRole);
      emit setPropertyData(client, E133_COMPONENT_SCOPE, displayName, QString(""),
                           RDMnetNetworkItem::StaticIPv6DataRole);
    }
    else if (!staticConfigV6.isEmpty())
    {
      QString ipv6String = QString("[%0]:%1").arg(staticConfigV6).arg(port);

      emit setPropertyData(client, E133_COMPONENT_SCOPE, staticV4PropName, QString(""));
      emit setPropertyData(client, E133_COMPONENT_SCOPE, staticV6PropName, ipv6String);

      emit setPropertyData(client, E133_COMPONENT_SCOPE, staticV4PropName, QString(""),
                           RDMnetNetworkItem::StaticIPv4DataRole);
      emit setPropertyData(client, E133_COMPONENT_SCOPE, staticV4PropName, ipv6String,
                           RDMnetNetworkItem::StaticIPv6DataRole);

      emit setPropertyData(client, E133_COMPONENT_SCOPE, staticV6PropName, QString(""),
                           RDMnetNetworkItem::StaticIPv4DataRole);
      emit setPropertyData(client, E133_COMPONENT_SCOPE, staticV6PropName, ipv6String,
                           RDMnetNetworkItem::StaticIPv6DataRole);

      emit setPropertyData(client, E133_COMPONENT_SCOPE, displayName, QString(""),
                           RDMnetNetworkItem::StaticIPv4DataRole);
      emit setPropertyData(client, E133_COMPONENT_SCOPE, displayName, ipv6String,
                           RDMnetNetworkItem::StaticIPv6DataRole);
    }
    else
    {
      emit setPropertyData(client, E133_COMPONENT_SCOPE, staticV4PropName, QString(""));
      emit setPropertyData(client, E133_COMPONENT_SCOPE, staticV6PropName, QString(""));

      emit setPropertyData(client, E133_COMPONENT_SCOPE, staticV4PropName, QString(""),
                           RDMnetNetworkItem::StaticIPv4DataRole);
      emit setPropertyData(client, E133_COMPONENT_SCOPE, staticV4PropName, QString(""),
                           RDMnetNetworkItem::StaticIPv6DataRole);

      emit setPropertyData(client, E133_COMPONENT_SCOPE, staticV6PropName, QString(""),
                           RDMnetNetworkItem::StaticIPv4DataRole);
      emit setPropertyData(client, E133_COMPONENT_SCOPE, staticV6PropName, QString(""),
                           RDMnetNetworkItem::StaticIPv6DataRole);

      emit setPropertyData(client, E133_COMPONENT_SCOPE, displayName, QString(""),
                           RDMnetNetworkItem::StaticIPv4DataRole);
      emit setPropertyData(client, E133_COMPONENT_SCOPE, displayName, QString(""),
                           RDMnetNetworkItem::StaticIPv6DataRole);
    }

    emit setPropertyData(client, E133_COMPONENT_SCOPE, staticV4PropName, 1, RDMnetNetworkItem::DisplayNameIndexRole);
    emit setPropertyData(client, E133_COMPONENT_SCOPE, staticV6PropName, 2, RDMnetNetworkItem::DisplayNameIndexRole);
    emit setPropertyData(client, E133_COMPONENT_SCOPE, staticV4PropName, scopeString, RDMnetNetworkItem::ScopeDataRole);
    emit setPropertyData(client, E133_COMPONENT_SCOPE, staticV6PropName, scopeString, RDMnetNetworkItem::ScopeDataRole);
    emit setPropertyData(client, E133_COMPONENT_SCOPE, staticV4PropName, scopeSlot, RDMnetNetworkItem::ScopeSlotRole);
    emit setPropertyData(client, E133_COMPONENT_SCOPE, staticV6PropName, scopeSlot, RDMnetNetworkItem::ScopeSlotRole);

    if (client->ClientType() == kRPTClientTypeController)
    {
      previous_slot_[client->uid()] = scopeSlot;
      sendGetNextControllerScope(scope_handle, resp.source_uid.manu, resp.source_uid.id, scopeSlot);
    }
  }
}

void RDMnetNetworkModel::HandleSearchDomainResponse(rdmnet_client_scope_t scope_handle, const QString& domainNameString,
                                                    const RdmResponse& resp)
{
  RDMnetClientItem* client = GetClientItem(scope_handle, resp);
  if (client)
  {
    emit setPropertyData(client, E133_SEARCH_DOMAIN, PropertyValueItem::pidPropertyDisplayName(E133_SEARCH_DOMAIN, 0),
                         domainNameString);
  }
}

void RDMnetNetworkModel::HandleTcpCommsStatusResponse(rdmnet_client_scope_t scope_handle, const QString& scopeString,
                                                      const QString& v4AddrString, const QString& v6AddrString,
                                                      uint16_t port, uint16_t unhealthyTCPEvents,
                                                      const RdmResponse& resp)
{
  RDMnetClientItem* client = GetClientItem(scope_handle, resp);

  if (client)
  {
    if (client->getScopeSlot(scopeString) != 0)
    {
      QVariant callbackObjectVariant;
      const char* callbackSlotString = SLOT(processPropertyButtonClick(const QPersistentModelIndex&));
      QString callbackSlotQString(callbackSlotString);

      QString propertyName0 = getScopeSubPropertyFullName(client, E133_TCP_COMMS_STATUS, 0, scopeString);
      QString propertyName1 = getScopeSubPropertyFullName(client, E133_TCP_COMMS_STATUS, 1, scopeString);
      QString propertyName2 = getScopeSubPropertyFullName(client, E133_TCP_COMMS_STATUS, 2, scopeString);

      callbackObjectVariant.setValue(this);

      if (v4AddrString.isEmpty() && v6AddrString.isEmpty())
      {
        emit setPropertyData(client, E133_TCP_COMMS_STATUS, propertyName0, QString(""));
      }
      else if (v4AddrString.isEmpty())  // use v6
      {
        emit setPropertyData(client, E133_TCP_COMMS_STATUS, propertyName0,
                             QString("[%0]:%1").arg(v6AddrString).arg(port));
      }
      else  // use v4
      {
        emit setPropertyData(client, E133_TCP_COMMS_STATUS, propertyName0,
                             QString("%0:%1").arg(v4AddrString).arg(port));
      }

      emit setPropertyData(client, E133_TCP_COMMS_STATUS, propertyName1, unhealthyTCPEvents);

      emit setPropertyData(client, E133_TCP_COMMS_STATUS, propertyName2, tr("Reset"));

      emit setPropertyData(client, E133_TCP_COMMS_STATUS, propertyName2, scopeString, RDMnetNetworkItem::ScopeDataRole);

      emit setPropertyData(client, E133_TCP_COMMS_STATUS, propertyName2, callbackObjectVariant,
                           RDMnetNetworkItem::CallbackObjectRole);

      emit setPropertyData(client, E133_TCP_COMMS_STATUS, propertyName2, callbackSlotQString,
                           RDMnetNetworkItem::CallbackSlotRole);

      emit setPropertyData(client, E133_TCP_COMMS_STATUS, propertyName2, resp.source_uid.manu,
                           RDMnetNetworkItem::ClientManuRole);

      emit setPropertyData(client, E133_TCP_COMMS_STATUS, propertyName2, resp.source_uid.id,
                           RDMnetNetworkItem::ClientDevRole);

      // This needs to be the last call to setPropertyData so that the button can be enabled if needed.
      emit setPropertyData(client, E133_TCP_COMMS_STATUS, propertyName2, EditorWidgetType::kButton,
                           RDMnetNetworkItem::EditorWidgetTypeRole);
    }
  }
}

void RDMnetNetworkModel::addPropertyEntries(RDMnetNetworkItem* parent, PIDFlags location)
{
  // Start out by adding all known properties and disabling them. Later on,
  // only the properties that the device supports will be enabled.
  for (PIDInfoIterator i = PropertyValueItem::pidsBegin(); i != PropertyValueItem::pidsEnd(); ++i)
  {
    bool excludeFromModel = i->second.pidFlags & kExcludeFromModel;
    location = location & (kLocResponder | kLocEndpoint | kLocDevice | kLocController | kLocBroker);

    if (!excludeFromModel && ((i->second.pidFlags & location) == location))
    {
      for (const QString& j : i->second.propertyDisplayNames)
      {
        emit addPropertyEntry(parent, i->first, j, i->second.role);
      }
    }
  }
}

void RDMnetNetworkModel::initializeResponderProperties(ResponderItem* parent, uint16_t manuID, uint32_t deviceID)
{
  RdmCommand cmd;
  BrokerItem* broker_item = getNearestParentItemOfType<BrokerItem>(parent);

  addPropertyEntries(parent, kLocResponder);

  // Now send requests for core required properties.
  cmd.dest_uid.manu = manuID;
  cmd.dest_uid.id = deviceID;
  cmd.subdevice = 0;

  cmd.command_class = kRdmCCGetCommand;
  cmd.parameter_data.datalen = 0;

  cmd.param_id = E120_SUPPORTED_PARAMETERS;
  SendRDMCommand(cmd, broker_item);
  cmd.param_id = E120_DEVICE_INFO;
  SendRDMCommand(cmd, broker_item);
  cmd.param_id = E120_SOFTWARE_VERSION_LABEL;
  SendRDMCommand(cmd, broker_item);
  cmd.param_id = E120_DMX_START_ADDRESS;
  SendRDMCommand(cmd, broker_item);
  cmd.param_id = E120_IDENTIFY_DEVICE;
  SendRDMCommand(cmd, broker_item);
}

void RDMnetNetworkModel::initializeRPTClientProperties(RDMnetClientItem* parent, uint16_t manuID, uint32_t deviceID,
                                                       rpt_client_type_t clientType)
{
  RdmCommand cmd;
  BrokerItem* broker_item = getNearestParentItemOfType<BrokerItem>(parent);

  addPropertyEntries(parent, (clientType == kRPTClientTypeDevice) ? kLocDevice : kLocController);

  // Now send requests for core required properties.
  memset(cmd.parameter_data.data, 0, RDM_MAX_PDL);
  cmd.dest_uid.manu = manuID;
  cmd.dest_uid.id = deviceID;
  cmd.subdevice = 0;

  cmd.command_class = kRdmCCGetCommand;
  cmd.parameter_data.datalen = 0;

  cmd.param_id = E120_SUPPORTED_PARAMETERS;
  SendRDMCommand(cmd, broker_item);
  cmd.param_id = E120_DEVICE_INFO;
  SendRDMCommand(cmd, broker_item);
  cmd.param_id = E120_SOFTWARE_VERSION_LABEL;
  SendRDMCommand(cmd, broker_item);
  cmd.param_id = E120_DMX_START_ADDRESS;
  SendRDMCommand(cmd, broker_item);
  cmd.param_id = E120_IDENTIFY_DEVICE;
  SendRDMCommand(cmd, broker_item);

  cmd.param_id = E133_SEARCH_DOMAIN;
  SendRDMCommand(cmd, broker_item);

  if (clientType == kRPTClientTypeDevice)  // For controllers, we need to wait for all the scopes first.
  {
    cmd.param_id = E133_TCP_COMMS_STATUS;
    SendRDMCommand(cmd, broker_item);
  }

  cmd.parameter_data.datalen = 2;
  etcpal_pack_16b(cmd.parameter_data.data, 0x0001);  // Scope slot, start with #1
  cmd.param_id = E133_COMPONENT_SCOPE;
  SendRDMCommand(cmd, broker_item);
}

void RDMnetNetworkModel::sendGetControllerScopeProperties(rdmnet_client_scope_t scope_handle, uint16_t manuID,
                                                          uint32_t deviceID)
{
  RdmCommand cmd;

  memset(cmd.parameter_data.data, 0, RDM_MAX_PDL);
  cmd.dest_uid.manu = manuID;
  cmd.dest_uid.id = deviceID;
  cmd.subdevice = 0;

  cmd.command_class = kRdmCCGetCommand;
  cmd.parameter_data.datalen = 0;

  cmd.param_id = E133_TCP_COMMS_STATUS;
  SendRDMCommand(cmd, scope_handle);
}

void RDMnetNetworkModel::sendGetNextControllerScope(rdmnet_client_scope_t scope_handle, uint16_t manuID,
                                                    uint32_t deviceID, uint16_t currentSlot)
{
  RdmCommand cmd;

  memset(cmd.parameter_data.data, 0, RDM_MAX_PDL);
  cmd.dest_uid.manu = manuID;
  cmd.dest_uid.id = deviceID;
  cmd.subdevice = 0;

  cmd.command_class = kRdmCCGetCommand;
  cmd.parameter_data.datalen = 2;

<<<<<<< HEAD
  etcpal_pack_16b(cmd.parameter_data.data, std::min(currentSlot + 1, 0xffff));  // Scope slot, start with #1
=======
  etcpal_pack_16b(cmd.data, std::min<uint16_t>(currentSlot + 1, 0xffff));  // Scope slot, start with #1
>>>>>>> 121723e0
  cmd.param_id = E133_COMPONENT_SCOPE;
  SendRDMCommand(cmd, scope_handle);
}

void RDMnetNetworkModel::sendGetCommand(BrokerItem* broker_item, uint16_t pid, const RdmUid& dest_uid)
{
  RdmCommand getCmd;

  getCmd.dest_uid = dest_uid;
  getCmd.subdevice = 0;

  getCmd.command_class = kRdmCCGetCommand;
  getCmd.param_id = pid;
  getCmd.parameter_data.datalen = 0;
  SendRDMCommand(getCmd, broker_item);
}

uint8_t* RDMnetNetworkModel::packIPAddressItem(const QVariant& value, etcpal_iptype_t addrType, uint8_t* packPtr,
                                               bool packPort)
{
  char ipStrBuffer[64];
  unsigned int portNumber;
  size_t memSize = ((addrType == kEtcPalIpTypeV4) ? 4 : (ETCPAL_IPV6_BYTES)) + (packPort ? 2 : 0);

  if (!packPtr)
  {
    return nullptr;
  }

  QString valueQString = value.toString();
  QByteArray local8Bit = valueQString.toLocal8Bit();
  const char* valueData = local8Bit.constData();

  if (value.toString().length() == 0)
  {
    memset(packPtr, 0, memSize);
  }
  else if (sscanf(valueData,
                  (addrType == kEtcPalIpTypeV4) ? "%63[1234567890.]:%u" : "[%63[1234567890:abcdefABCDEF]]:%u",
                  ipStrBuffer, &portNumber) < 2)
  {
    // Incorrect format entered.
    return nullptr;
  }
  else if (!ParseAndPackIPAddress(addrType, ipStrBuffer, packPtr))
  {
    return nullptr;
  }
  else if (portNumber > 65535)
  {
    return nullptr;
  }
  else if (packPort)
  {
    etcpal_pack_16b(packPtr + memSize - 2, static_cast<uint16_t>(portNumber));
  }

  return packPtr + memSize;
}

bool RDMnetNetworkModel::pidSupportedByGUI(uint16_t pid, bool checkSupportGet)
{
  for (PIDInfoIterator iter = PropertyValueItem::pidsBegin(); iter != PropertyValueItem::pidsEnd(); ++iter)
  {
    if ((iter->first == pid) && (!checkSupportGet || (iter->second.pidFlags & kSupportsGet)))
    {
      return true;
    }
  }

  return false;
}

RDMnetClientItem* RDMnetNetworkModel::GetClientItem(rdmnet_client_scope_t scope_handle, const RdmResponse& resp)
{
  etcpal::ReadGuard conn_read(conn_lock_);

  if (broker_connections_.find(scope_handle) == broker_connections_.end())
  {
    log_->Log(ETCPAL_LOG_ERR, "Error: getClientItem called with invalid scope handle.");
  }
  else
  {
    BrokerItem* broker_item = broker_connections_[scope_handle];
    if (broker_item)
    {
      for (auto client : broker_item->rdmnet_clients_)
      {
        if (client->uid() == resp.source_uid)
        {
          return client;
        }
      }
    }
  }

  return nullptr;
}

RDMnetNetworkItem* RDMnetNetworkModel::GetNetworkItem(rdmnet_client_scope_t scope_handle, const RdmResponse& resp)
{
  etcpal::ReadGuard conn_read(conn_lock_);

  if (broker_connections_.find(scope_handle) == broker_connections_.end())
  {
    log_->Log(ETCPAL_LOG_ERR, "Error: getNetworkItem called with invalid connection cookie.");
  }
  else
  {
    BrokerItem* broker_item = broker_connections_[scope_handle];
    if (broker_item)
    {
      for (auto client : broker_item->rdmnet_clients_)
      {
        if (client->uid() == resp.source_uid)
        {
          return client;
        }

        for (auto endpoint : client->endpoints_)
        {
          for (auto responder : endpoint->responders_)
          {
            if (responder->uid() == resp.source_uid)
            {
              return responder;
            }
          }
        }
      }
    }
  }

  return nullptr;
}

void RDMnetNetworkModel::checkPersonalityDescriptions(RDMnetNetworkItem* device, uint8_t numberOfPersonalities,
                                                      const RdmResponse& resp)
{
  if (numberOfPersonalities > 0)
  {
    if (device->initiatePersonalityDescriptionSearch(numberOfPersonalities))
    {
      // Get descriptions for all supported personalities of this device
      RdmCommand getCmd;

      getCmd.dest_uid.manu = resp.source_uid.manu;
      getCmd.dest_uid.id = resp.source_uid.id;
      getCmd.subdevice = 0;
      getCmd.command_class = kRdmCCGetCommand;
      getCmd.param_id = E120_DMX_PERSONALITY_DESCRIPTION;
      getCmd.parameter_data.datalen = 1;
      for (uint8_t i = 1; i <= numberOfPersonalities; ++i)
      {
        getCmd.parameter_data.data[0] = i;
        SendRDMCommand(getCmd, getNearestParentItemOfType<BrokerItem>(device));
      }
    }
  }
}

QVariant RDMnetNetworkModel::getPropertyData(RDMnetNetworkItem* parent, unsigned short pid, int role)
{
  QVariant result = QVariant();
  bool foundProperty = false;

  for (std::vector<PropertyItem*>::iterator iter = parent->properties.begin();
       (iter != parent->properties.end()) && !foundProperty; ++iter)
  {
    if ((*iter)->getValueItem())
    {
      if ((*iter)->getValueItem()->getPID() == pid)
      {
        result = (*iter)->getValueItem()->data(role);
        foundProperty = true;
      }
    }
  }

  return result;
}

PropertyItem* RDMnetNetworkModel::createPropertyItem(RDMnetNetworkItem* parent, const QString& fullName)
{
  RDMnetNetworkItem* currentParent = parent;
  QString currentPathName = fullName;
  QString shortName = getShortPropertyName(fullName);
  PropertyItem* propertyItem = new PropertyItem(fullName, shortName);

  while (currentPathName != shortName)
  {
    QString groupName = getHighestGroupName(currentPathName);

    RDMnetNetworkItem* groupingItem = getGroupingItem(currentParent, groupName);

    if (!groupingItem)
    {
      groupingItem = createGroupingItem(currentParent, groupName);
    }

    currentParent = groupingItem;
    groupingItem->properties.push_back(propertyItem);

    currentPathName = getChildPathName(currentPathName);
  }

  appendRowToItem(currentParent, propertyItem);

  return propertyItem;
}

QString RDMnetNetworkModel::getShortPropertyName(const QString& fullPropertyName)
{
  QRegExp re("(\\\\)");
  QStringList query = fullPropertyName.split(re);

  if (query.length() > 0)
  {
    return query.at(query.length() - 1);
  }

  return QString();
}

QString RDMnetNetworkModel::getHighestGroupName(const QString& pathName)
{
  QRegExp re("(\\\\)");
  QStringList query = pathName.split(re);

  if (query.length() > 0)
  {
    return query.at(0);
  }

  return QString();
}

QString RDMnetNetworkModel::getPathSubset(const QString& fullPath, int first, int last)
{
  QRegExp re("(\\\\)");
  QStringList query = fullPath.split(re);
  QString result;

  if (last == -1)
  {
    last = (query.length() - 1);
  }

  for (int i = first; i <= std::min(last, (query.length() - 1)); ++i)
  {
    result += query.at(i);

    if (i != (query.length() - 1))
    {
      result += "\\";
    }
  }

  return result;
}

PropertyItem* RDMnetNetworkModel::getGroupingItem(RDMnetNetworkItem* parent, const QString& groupName)
{
  for (int i = 0; i < parent->rowCount(); ++i)
  {
    PropertyItem* item = dynamic_cast<PropertyItem*>(parent->child(i));

    if (item)
    {
      if (item->text() == groupName)
      {
        return item;
      }
    }
  }

  return nullptr;
}

PropertyItem* RDMnetNetworkModel::createGroupingItem(RDMnetNetworkItem* parent, const QString& groupName)
{
  PropertyItem* groupingItem = new PropertyItem(groupName, groupName);

  appendRowToItem(parent, groupingItem);
  groupingItem->setEnabled(true);

  // Make sure values of group items are blank and inaccessible.
  PropertyValueItem* valueItem = new PropertyValueItem(QVariant(), false);
  groupingItem->setValueItem(valueItem);

  emit expandNewItem(groupingItem->index(), PropertyItem::PropertyItemType);

  return groupingItem;
}

QString RDMnetNetworkModel::getChildPathName(const QString& superPathName)
{
  QString highGroupName = getHighestGroupName(superPathName);
  int startPosition = highGroupName.length() + 1;  // Name + delimiter character

  return superPathName.mid(startPosition, superPathName.length() - startPosition);
}

QString RDMnetNetworkModel::getScopeSubPropertyFullName(RDMnetClientItem* client, uint16_t pid, int32_t index,
                                                        const QString& scope)
{
  QString original = PropertyValueItem::pidPropertyDisplayName(pid, index);

  if (client)
  {
    if (client->ClientType() == kRPTClientTypeController)
    {
      QString scopePropertyDisplay = PropertyValueItem::pidPropertyDisplayName(E133_COMPONENT_SCOPE, 0);
      QRegExp re("(\\\\)");
      QStringList query = scopePropertyDisplay.split(re);

      return QString("%0%1 (Slot %2)\\%3")
          .arg(getPathSubset(original, 0, query.length() - 2))
          .arg(query.at(query.length() - 1))
          .arg(client->getScopeSlot(scope))
          .arg(getPathSubset(original, query.length() - 1));
    }
  }

  return original;
}

void RDMnetNetworkModel::removeScopeSlotItemsInRange(RDMnetNetworkItem* parent, std::vector<PropertyItem*>* properties,
                                                     uint16_t firstSlot, uint16_t lastSlot)
{
  if (lastSlot >= firstSlot)
  {
    emit removePropertiesInRange(parent, properties, E133_COMPONENT_SCOPE, RDMnetNetworkItem::ScopeSlotRole, firstSlot,
                                 lastSlot);
  }
}<|MERGE_RESOLUTION|>--- conflicted
+++ resolved
@@ -2875,11 +2875,7 @@
   cmd.command_class = kRdmCCGetCommand;
   cmd.parameter_data.datalen = 2;
 
-<<<<<<< HEAD
-  etcpal_pack_16b(cmd.parameter_data.data, std::min(currentSlot + 1, 0xffff));  // Scope slot, start with #1
-=======
-  etcpal_pack_16b(cmd.data, std::min<uint16_t>(currentSlot + 1, 0xffff));  // Scope slot, start with #1
->>>>>>> 121723e0
+  etcpal_pack_16b(cmd.parameter_data.data, std::min<uint16_t>(currentSlot + 1, 0xffff));  // Scope slot, start with #1
   cmd.param_id = E133_COMPONENT_SCOPE;
   SendRDMCommand(cmd, scope_handle);
 }
