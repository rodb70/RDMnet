/******************************************************************************
 * Copyright 2019 ETC Inc.
 *
 * Licensed under the Apache License, Version 2.0 (the "License");
 * you may not use this file except in compliance with the License.
 * You may obtain a copy of the License at
 *
 *    http://www.apache.org/licenses/LICENSE-2.0
 *
 * Unless required by applicable law or agreed to in writing, software
 * distributed under the License is distributed on an "AS IS" BASIS,
 * WITHOUT WARRANTIES OR CONDITIONS OF ANY KIND, either express or implied.
 * See the License for the specific language governing permissions and
 * limitations under the License.
 ******************************************************************************
 * This file is a part of RDMnet. For more information, go to:
 * https://github.com/ETCLabs/RDMnet
 *****************************************************************************/
#include "ControllerDefaultResponder.h"

#include <algorithm>
#include <iterator>
#include <cassert>
#include "etcpal/pack.h"
#include "rdm/defs.h"
#include "rdmnet/defs.h"
#include "rdmnet/core/util.h"
#include "ControllerUtils.h"

static_assert(sizeof(kMyDeviceLabel) <= 33, "Defined Device Label is too long for RDM's requirements.");
static_assert(sizeof(kMyManufacturerLabel) <= 33, "Defined Manufacturer Label is too long for RDM's requirements.");
static_assert(sizeof(kMyDeviceModelDescription) <= 33,
              "Defined Device Model Description is too long for RDM's requirements.");
static_assert(sizeof(kMySoftwareVersionLabel) <= 33,
              "Defined Software Version Label is too long for RDM's requirements.");

/* clang-format off */
const std::vector<uint16_t> ControllerDefaultResponder::supported_parameters_ = {
  E120_IDENTIFY_DEVICE,
  E120_SUPPORTED_PARAMETERS,
  E120_DEVICE_INFO,
  E120_MANUFACTURER_LABEL,
  E120_DEVICE_MODEL_DESCRIPTION,
  E120_SOFTWARE_VERSION_LABEL,
  E120_DEVICE_LABEL,
  E133_COMPONENT_SCOPE,
  E133_SEARCH_DOMAIN,
  E133_TCP_COMMS_STATUS
};

const std::vector<uint8_t> ControllerDefaultResponder::device_info_ = {
  0x01, 0x00, /* RDM Protocol version */
  0xe1, 0x33, /* Device Model ID */
  0xe1, 0x33, /* Product Category */

  /* Software Version ID */
  RDMNET_VERSION_MAJOR, RDMNET_VERSION_MINOR,
  RDMNET_VERSION_PATCH, RDMNET_VERSION_BUILD,

  0x00, 0x00, /* DMX512 Footprint */
  0x00, 0x00, /* DMX512 Personality */
  0xff, 0xff, /* DMX512 Start Address */
  0x00, 0x00, /* Sub-device count */
  0x00 /* Sensor count */
};
/* clang-format on */

extern "C" {

/* RESPONDER HANDLERS */
// static etcpal_error_t default_responder_supported_params(PidHandlerData* data)
//{
//  return kEtcPalErrNotImpl;
//}

static etcpal_error_t default_responder_parameter_description(PidHandlerData* data)
{
  // if (!rdmresp_validate_pid_handler_data(data, true)) result = kEtcPalErrInvalid; // TODO: Caller should do this

  etcpal_error_t result = kEtcPalErrNotImpl;

  RdmPdParameterDescription description;
  rdmpd_nack_reason_t nack_reason;

  uint16_t requested_pid;
  result = rdmpd_unpack_get_parameter_description(data->pd_in, &requested_pid);

  if (result == kEtcPalErrOk)
  {
    ControllerDefaultResponder* responder = static_cast<ControllerDefaultResponder*>(data->context);
    assert(responder);

    result = responder->ProcessGetParameterDescription(requested_pid, description, data->response_type, nack_reason);
  }
  else if (result == kEtcPalErrProtocol)
  {
    result = kEtcPalErrOk;
    data->response_type = kRdmRespRtNackReason;
    nack_reason = kRdmPdNrFormatError;
  }

  if (result == kEtcPalErrOk)
  {
    if (data->response_type == kRdmRespRtNackReason)
    {
      result = rdmpd_pack_nack_reason(nack_reason, data->pd_out);
    }
    else if (data->response_type != kRdmRespRtNoSend)  // Assuming no ACK timer
    {
      result = rdmpd_pack_get_resp_parameter_description(&description, data->pd_out);
    }
  }

  return result;
}

static etcpal_error_t default_responder_device_model_description(PidHandlerData* data)
{
  etcpal_error_t result = kEtcPalErrNotImpl;

  ControllerDefaultResponder* responder = static_cast<ControllerDefaultResponder*>(data->context);
  assert(responder);

  RdmPdString description;
  rdmpd_nack_reason_t nack_reason;
  result = responder->ProcessGetDeviceModelDescription(description, data->response_type, nack_reason);

  if (result == kEtcPalErrOk)
  {
    if (data->response_type == kRdmRespRtNackReason)
    {
      result = rdmpd_pack_nack_reason(nack_reason, data->pd_out);
    }
    else if (data->response_type != kRdmRespRtNoSend)  // Assuming no ACK timer
    {
      result = rdmpd_pack_get_resp_device_model_description(&description, data->pd_out);
    }
  }

  return result;
}

// static etcpal_error_t default_responder_manufacturer_label(PidHandlerData* data)
//{
//  return kEtcPalErrNotImpl;
//}

static etcpal_error_t default_responder_device_label(PidHandlerData* data)
{
  etcpal_error_t result = kEtcPalErrNotImpl;

  ControllerDefaultResponder* responder = static_cast<ControllerDefaultResponder*>(data->context);
  assert(responder);

  RdmPdString label;
  rdmpd_nack_reason_t nack_reason;

  if (data->cmd_class == kRdmCCGetCommand)
  {
    result = responder->ProcessGetDeviceLabel(label, data->response_type, nack_reason);
  }
  else  // kRdmCCSetCommand
  {
    result = rdmpd_unpack_set_device_label(data->pd_in, &label);

    if (result == kEtcPalErrOk)
    {
      result = responder->ProcessSetDeviceLabel(label, data->response_type, nack_reason);
    }
    else if (result == kEtcPalErrProtocol)
    {
      result = kEtcPalErrOk;
      data->response_type = kRdmRespRtNackReason;
      nack_reason = kRdmPdNrFormatError;
    }
  }

  if (result == kEtcPalErrOk)
  {
    if (data->response_type == kRdmRespRtNackReason)
    {
      result = rdmpd_pack_nack_reason(nack_reason, data->pd_out);
    }
    else if ((data->response_type != kRdmRespRtNoSend) &&  // Assuming no ACK timer
             (data->cmd_class == kRdmCCGetCommand))
    {
      result = rdmpd_pack_get_resp_device_label(&label, data->pd_out);
    }
  }

  return result;
}

static etcpal_error_t default_responder_software_version_label(PidHandlerData* data)
{
  etcpal_error_t result = kEtcPalErrNotImpl;

  ControllerDefaultResponder* responder = static_cast<ControllerDefaultResponder*>(data->context);
  assert(responder);

  RdmPdString label;
  rdmpd_nack_reason_t nack_reason;
  result = responder->ProcessGetSoftwareVersionLabel(label, data->response_type, nack_reason);

  if (result == kEtcPalErrOk)
  {
    if (data->response_type == kRdmRespRtNackReason)
    {
      result = rdmpd_pack_nack_reason(nack_reason, data->pd_out);
    }
    else if (data->response_type != kRdmRespRtNoSend)  // Assuming no ACK timer
    {
      result = rdmpd_pack_get_resp_software_version_label(&label, data->pd_out);
    }
  }

  return result;
}

static etcpal_error_t default_responder_identify_device(PidHandlerData* data)
{
  etcpal_error_t result = kEtcPalErrNotImpl;

  ControllerDefaultResponder* responder = static_cast<ControllerDefaultResponder*>(data->context);
  assert(responder);

  bool identify;
  rdmpd_nack_reason_t nack_reason;

  if (data->cmd_class == kRdmCCGetCommand)
  {
    result = responder->ProcessGetIdentifyDevice(identify, data->response_type, nack_reason);
  }
  else  // kRdmCCSetCommand
  {
    result = rdmpd_unpack_set_identify_device(data->pd_in, &identify);

    if (result == kEtcPalErrOk)
    {
      result = responder->ProcessSetIdentifyDevice(identify, data->response_type, nack_reason);
    }
    else if (result == kEtcPalErrProtocol)
    {
      result = kEtcPalErrOk;
      data->response_type = kRdmRespRtNackReason;
      nack_reason = kRdmPdNrFormatError;
    }
  }

  if (result == kEtcPalErrOk)
  {
    if (data->response_type == kRdmRespRtNackReason)
    {
      result = rdmpd_pack_nack_reason(nack_reason, data->pd_out);
    }
    else if ((data->response_type != kRdmRespRtNoSend) &&  // Assuming no ACK timer
             (data->cmd_class == kRdmCCGetCommand))
    {
      result = rdmpd_pack_get_resp_identify_device(&identify, data->pd_out);
    }
  }

  return result;
}

static etcpal_error_t default_responder_component_scope(PidHandlerData* data)
{
  etcpal_error_t result = kEtcPalErrNotImpl;

  ControllerDefaultResponder* responder = static_cast<ControllerDefaultResponder*>(data->context);
  assert(responder);

  uint16_t requested_slot;
  RdmPdComponentScope scope;
  rdmpd_nack_reason_t nack_reason;

  if (data->cmd_class == kRdmCCGetCommand)
  {
    result = rdmpd_unpack_get_component_scope(data->pd_in, &requested_slot);

    if (result == kEtcPalErrOk)
    {
      result = responder->ProcessGetComponentScope(requested_slot, scope, data->response_type, nack_reason);
    }
    else if (result == kEtcPalErrProtocol)
    {
      result = kEtcPalErrOk;
      data->response_type = kRdmRespRtNackReason;
      nack_reason = kRdmPdNrFormatError;
    }
  }
  else  // kRdmCCSetCommand
  {
    result = rdmpd_unpack_set_component_scope(data->pd_in, &scope);

    if (result == kEtcPalErrOk)
    {
      result = responder->ProcessSetComponentScope(scope, data->response_type, nack_reason);
    }
    else if (result == kEtcPalErrProtocol)
    {
      result = kEtcPalErrOk;
      data->response_type = kRdmRespRtNackReason;
      nack_reason = kRdmPdNrFormatError;
    }
  }

  if (result == kEtcPalErrOk)
  {
    if (data->response_type == kRdmRespRtNackReason)
    {
      result = rdmpd_pack_nack_reason(nack_reason, data->pd_out);
    }
    else if ((data->response_type != kRdmRespRtNoSend) &&  // Assuming no ACK timer
             (data->cmd_class == kRdmCCGetCommand))
    {
      result = rdmpd_pack_get_resp_component_scope(&scope, data->pd_out);
    }
  }

  return result;
}

static etcpal_error_t default_responder_search_domain(PidHandlerData* data)
{
  etcpal_error_t result = kEtcPalErrNotImpl;

  ControllerDefaultResponder* responder = static_cast<ControllerDefaultResponder*>(data->context);
  assert(responder);

  RdmPdSearchDomain search_domain;
  rdmpd_nack_reason_t nack_reason;

  if (data->cmd_class == kRdmCCGetCommand)
  {
    result = responder->ProcessGetSearchDomain(search_domain, data->response_type, nack_reason);
  }
  else  // kRdmCCSetCommand
  {
    result = rdmpd_unpack_set_search_domain(data->pd_in, &search_domain);

    if (result == kEtcPalErrOk)
    {
      result = responder->ProcessSetSearchDomain(search_domain, data->response_type, nack_reason);
    }
    else if (result == kEtcPalErrProtocol)
    {
      result = kEtcPalErrOk;
      data->response_type = kRdmRespRtNackReason;
      nack_reason = kRdmPdNrFormatError;
    }
  }

  if (result == kEtcPalErrOk)
  {
    if (data->response_type == kRdmRespRtNackReason)
    {
      result = rdmpd_pack_nack_reason(nack_reason, data->pd_out);
    }
    else if ((data->response_type != kRdmRespRtNoSend) &&  // Assuming no ACK timer
             (data->cmd_class == kRdmCCGetCommand))
    {
      result = rdmpd_pack_get_resp_search_domain(&search_domain, data->pd_out);
    }
  }

  return result;
}

static etcpal_error_t default_responder_tcp_comms_status(PidHandlerData* data)
{
  etcpal_error_t result = kEtcPalErrNotImpl;

  ControllerDefaultResponder* responder = static_cast<ControllerDefaultResponder*>(data->context);
  assert(responder);

  RdmPdTcpCommsEntry entry;
  rdmpd_nack_reason_t nack_reason;

  if (data->cmd_class == kRdmCCGetCommand)
  {
    result = responder->ProcessGetTcpCommsStatus(data->overflow_index, entry, data->response_type, nack_reason);
  }
  else  // kRdmCCSetCommand
  {
    RdmPdScopeString scope;
    result = rdmpd_unpack_set_tcp_comms_status(data->pd_in, &scope);

    if (result == kEtcPalErrOk)
    {
      result = responder->ProcessSetTcpCommsStatus(scope, data->response_type, nack_reason);
    }
    else if (result == kEtcPalErrProtocol)
    {
      result = kEtcPalErrOk;
      data->response_type = kRdmRespRtNackReason;
      nack_reason = kRdmPdNrFormatError;
    }
  }

  if (result == kEtcPalErrOk)
  {
    if (data->response_type == kRdmRespRtNackReason)
    {
      result = rdmpd_pack_nack_reason(nack_reason, data->pd_out);
    }
    else if ((data->response_type != kRdmRespRtNoSend) &&  // Assuming no ACK timer
             (data->cmd_class == kRdmCCGetCommand))
    {
      result = rdmpd_pack_get_resp_tcp_comms_status(&entry, data->pd_out);
    }
  }

  return result;
}

static uint8_t default_responder_get_message_count()
{
  return 0;
}

static void default_responder_get_next_queued_message(GetNextQueuedMessageData* data)
{
  // Does nothing
}
}  // extern "C"

void ControllerDefaultResponder::InitResponder(ControllerResponderClient* client)
{
  RdmPidHandlerEntry handler_array[CONTROLLER_HANDLER_ARRAY_SIZE] = {
      //{E120_SUPPORTED_PARAMETERS, default_responder_supported_params, RDM_PS_ALL | RDM_PS_GET},
      {E120_PARAMETER_DESCRIPTION, default_responder_parameter_description, RDM_PS_ROOT | RDM_PS_GET},
      {E120_DEVICE_MODEL_DESCRIPTION, default_responder_device_model_description,
       RDM_PS_ALL | RDM_PS_GET | RDM_PS_SHOW_SUPPORTED},
      //{E120_MANUFACTURER_LABEL, default_responder_manufacturer_label, RDM_PS_ALL | RDM_PS_GET |
      // RDM_PS_SHOW_SUPPORTED},
      {E120_DEVICE_LABEL, default_responder_device_label, RDM_PS_ALL | RDM_PS_GET_SET | RDM_PS_SHOW_SUPPORTED},
      {E120_SOFTWARE_VERSION_LABEL, default_responder_software_version_label, RDM_PS_ROOT | RDM_PS_GET},
      {E120_IDENTIFY_DEVICE, default_responder_identify_device, RDM_PS_ALL | RDM_PS_GET_SET},
      {E133_COMPONENT_SCOPE, default_responder_component_scope, RDM_PS_ROOT | RDM_PS_GET_SET | RDM_PS_SHOW_SUPPORTED},
      {E133_SEARCH_DOMAIN, default_responder_search_domain, RDM_PS_ROOT | RDM_PS_GET_SET | RDM_PS_SHOW_SUPPORTED},
      {E133_TCP_COMMS_STATUS, default_responder_tcp_comms_status,
       RDM_PS_ROOT | RDM_PS_GET_SET | RDM_PS_SHOW_SUPPORTED}};

  rdm_responder_state_.port_number = 0;
  rdm_responder_state_.number_of_subdevices = 0;
  rdm_responder_state_.responder_type = kRdmRespTypeController;
  rdm_responder_state_.callback_context = this;
  memcpy(handler_array_, handler_array, CONTROLLER_HANDLER_ARRAY_SIZE * sizeof(RdmPidHandlerEntry));
  rdm_responder_state_.handler_array = handler_array_;
  rdm_responder_state_.handler_array_size = CONTROLLER_HANDLER_ARRAY_SIZE;
  rdm_responder_state_.get_message_count = default_responder_get_message_count;
  rdm_responder_state_.get_next_queued_message = default_responder_get_next_queued_message;

  rdmresp_sort_handler_array(handler_array_, CONTROLLER_HANDLER_ARRAY_SIZE);
  assert(rdmresp_validate_state(&rdm_responder_state_));

  client_ = client;
}

etcpal_error_t ControllerDefaultResponder::ProcessCommand(const std::string& scope, const RdmCommand& cmd,
                                                          RdmResponse& resp, rdmresp_response_type_t& presp_type)
{
  etcpal_error_t result;
  ScopeEntry entry;

  if (scopes_.Find(scope, entry))
  {
    rdm_responder_state_.uid = entry.my_uid;
    result = rdmresp_process_command(&rdm_responder_state_, &cmd, &resp, &presp_type);
  }
  else  // Not found
  {
    presp_type = kRdmRespRtNackReason;
    rdmresp_create_nack_from_command(&resp, &cmd, E120_NR_HARDWARE_FAULT);

    result = kEtcPalErrNotFound;  // Scope handle not found
  }

  return result;
}

etcpal_error_t ControllerDefaultResponder::ProcessGetRdmPdString(RdmPdString& string, const char* source,
                                                                 rdmresp_response_type_t& response_type,
                                                                 rdmpd_nack_reason_t& nack_reason)
{
  etcpal::ReadGuard prop_read(prop_lock_);

  assert(source);
  assert(strlen(source) < RDMPD_STRING_MAX_LENGTH);

  rdmnet_safe_strncpy(string.string, source, RDMPD_STRING_MAX_LENGTH);
  response_type = kRdmRespRtAck;

  return kEtcPalErrOk;
}

etcpal_error_t ControllerDefaultResponder::ProcessGetParameterDescription(uint16_t pid,
                                                                          RdmPdParameterDescription& description,
                                                                          rdmresp_response_type_t& response_type,
                                                                          rdmpd_nack_reason_t& nack_reason)
{
  // etcpal::ReadGuard prop_read(prop_lock_);

  assert(response_type);
  assert(nack_reason);

  response_type = kRdmRespRtNackReason;
  nack_reason = kRdmPdNrDataOutOfRange;  // No manufacturer-specific PIDs apply currently

  return kEtcPalErrOk;
}

etcpal_error_t ControllerDefaultResponder::ProcessGetDeviceModelDescription(RdmPdString& description,
                                                                            rdmresp_response_type_t& response_type,
                                                                            rdmpd_nack_reason_t& nack_reason)
{
  return ProcessGetRdmPdString(description, device_model_description_.c_str(), response_type, nack_reason);
}

etcpal_error_t ControllerDefaultResponder::ProcessGetDeviceLabel(RdmPdString& label,
                                                                 rdmresp_response_type_t& response_type,
                                                                 rdmpd_nack_reason_t& nack_reason)
{
  return ProcessGetRdmPdString(label, device_label_.c_str(), response_type, nack_reason);
}

etcpal_error_t ControllerDefaultResponder::ProcessSetDeviceLabel(const RdmPdString& label,
                                                                 rdmresp_response_type_t& response_type,
                                                                 rdmpd_nack_reason_t& nack_reason)
{
  etcpal_error_t result = kEtcPalErrOk;
  bool change_made = false;
  std::string label_string(label.string, RDMPD_STRING_MAX_LENGTH);

  response_type = kRdmRespRtAck;

  // Determine if a change has been made
  {
    etcpal::ReadGuard prop_read(prop_lock_);
    change_made = (device_label_.compare(label_string) != 0); 
  }

  if (change_made && client_)
  {
    // Tell the client to apply new device label - response determines support/success or error.
    result = client_->ApplyDeviceLabel(label_string);

    if ((result == kEtcPalErrNotImpl) || (result == kEtcPalErrPerm))
    {
      // Set not allowed or supported - send back a NACK, not an etcpal_error_t.
      response_type = kRdmRespRtNackReason;
      nack_reason = kRdmPdNrUnsupportedCommandClass;
      result = kEtcPalErrOk;
    }
  }

  if ((response_type == kRdmRespRtAck) && (result == kEtcPalErrOk) && change_made)
  {
    // Change has been applied - update responder state.
    etcpal::WriteGuard prop_write(prop_lock_);
    device_label_ = label_string;
  }

  return result;
}

etcpal_error_t ControllerDefaultResponder::ProcessGetSoftwareVersionLabel(RdmPdString& label,
                                                                          rdmresp_response_type_t& response_type,
                                                                          rdmpd_nack_reason_t& nack_reason)
{
  return ProcessGetRdmPdString(label, software_version_label_.c_str(), response_type, nack_reason);
}

etcpal_error_t ControllerDefaultResponder::ProcessGetIdentifyDevice(bool& identify_state,
                                                                    rdmresp_response_type_t& response_type,
                                                                    rdmpd_nack_reason_t& nack_reason)
{
  etcpal::ReadGuard prop_read(prop_lock_);

  identify_state = identifying_;
  response_type = kRdmRespRtAck;

  return kEtcPalErrOk;
}

etcpal_error_t ControllerDefaultResponder::ProcessSetIdentifyDevice(bool identify,
                                                                    rdmresp_response_type_t& response_type,
                                                                    rdmpd_nack_reason_t& nack_reason)
{
  etcpal_error_t result = kEtcPalErrOk;
  bool change_made = false;

  response_type = kRdmRespRtAck;

  // Determine if a change has been made
  {
    etcpal::ReadGuard prop_read(prop_lock_);
    change_made = (identifying_ != identify);
  }

  if (change_made && client_)
  {
    // Tell the client to apply new identify state - response determines support/success or error.
    result = client_->ApplyIdentifyDevice(identify);

    if ((result == kEtcPalErrNotImpl) || (result == kEtcPalErrPerm))
    {
      // Set not allowed or supported - send back a NACK, not an etcpal_error_t.
      response_type = kRdmRespRtNackReason;
      nack_reason = kRdmPdNrUnsupportedCommandClass;
      result = kEtcPalErrOk;
    }
  }

  if ((response_type == kRdmRespRtAck) && (result == kEtcPalErrOk) && change_made)
  {
    // Change has been applied - update responder state.
    etcpal::WriteGuard prop_write(prop_lock_);
    identifying_ = identify;
  }

  return result;
}

etcpal_error_t ControllerDefaultResponder::ProcessGetComponentScope(uint16_t slot, RdmPdComponentScope& component_scope,
                                                                    rdmresp_response_type_t& response_type,
                                                                    rdmpd_nack_reason_t& nack_reason)
{
  etcpal::ReadGuard prop_read(prop_lock_);
  bool got_scope = false;

  if (slot != 0)
  {
    ScopeEntry entry;
    if (scopes_.Find(slot, entry))
    {
      component_scope.scope_slot = slot;
      rdmnet_safe_strncpy(component_scope.scope_string.string, entry.scope_string.c_str(), RDMPD_MAX_SCOPE_STR_LEN);
      component_scope.static_broker_addr = entry.static_broker.addr;
      got_scope = true;
    }
  }

  if (got_scope)
  {
    response_type = kRdmRespRtAck;
  }
  else
  {
    response_type = kRdmRespRtNackReason;
    nack_reason = kRdmPdNrDataOutOfRange;
  }

  return kEtcPalErrOk;
}

etcpal_error_t ControllerDefaultResponder::ProcessSetComponentScope(const RdmPdComponentScope& component_scope,
                                                                    rdmresp_response_type_t& response_type,
                                                                    rdmpd_nack_reason_t& nack_reason)
{
  etcpal_error_t result = kEtcPalErrOk;

  bool change_made = false;

  std::string new_scope_string = std::string(component_scope.scope_string.string, RDMPD_MAX_SCOPE_STR_LEN);
  StaticBrokerConfig new_static_broker_config(component_scope.static_broker_addr);
  ScopeEntry scope_entry;

  response_type = kRdmRespRtAck;

  // Check for invalid scope slot
  if (component_scope.scope_slot == 0)
  {
    response_type = kRdmRespRtNackReason;
    nack_reason = kRdmPdNrDataOutOfRange;
  }

  if (response_type == kRdmRespRtAck)
  {
    etcpal::ReadGuard prop_read(prop_lock_);

    // Determine if a change has been made
    if (scopes_.Find(component_scope.scope_slot, scope_entry))
    {
      change_made = ((scope_entry.scope_string.compare(new_scope_string) != 0) ||
                     (scope_entry.static_broker.addr != new_static_broker_config.addr));
    }
    else if (new_scope_string.length() > 0)
    {
      change_made = true;
    }

    if (change_made)
    {
      // Check for invalid scope setting
      ScopeEntry existing_scope_string_entry;

      if (scopes_.Find(new_scope_string, existing_scope_string_entry))
      {
        if (existing_scope_string_entry.scope_slot != component_scope.scope_slot)
        {
          // Two different slots cannot have the same scope string
          response_type = kRdmRespRtNackReason;
          nack_reason = kRdmPdNrActionNotSupported;
        }
      }
    }
  }

  if ((response_type == kRdmRespRtAck) && change_made && client_)
  {
    // Tell the client to apply new scope data - response determines support/success or error.
    result = client_->ApplyComponentScope(component_scope.scope_slot, new_scope_string, new_static_broker_config);

    if ((result == kEtcPalErrNotImpl) || (result == kEtcPalErrPerm))
    {
      // Set not allowed or supported - send back a NACK, not an etcpal_error_t.
      response_type = kRdmRespRtNackReason;
      nack_reason = kRdmPdNrUnsupportedCommandClass;
      result = kEtcPalErrOk;
    }
  }

  if ((response_type == kRdmRespRtAck) && (result == kEtcPalErrOk) && change_made)
  {
    // Change has been applied - update responder state.
    etcpal::WriteGuard prop_write(prop_lock_);

    if (new_scope_string.length() == 0)
    {
      // Remove component scope
      scopes_.Remove(component_scope.scope_slot);
    }
    else
    {
      // Update component scope
      scope_entry.scope_string = new_scope_string;
      scope_entry.scope_slot = component_scope.scope_slot;

      bool old_static_broker_valid = scope_entry.static_broker.valid;
      scope_entry.static_broker = new_static_broker_config;

      if (scope_entry.static_broker.valid)
      {
        // The next connection should be static.
        scope_entry.current_broker = scope_entry.static_broker.addr;
      }
      else if (old_static_broker_valid && !scope_entry.static_broker.valid)
      {
        // Close the static connection (which is current).
        memset(&scope_entry.current_broker, 0, sizeof(EtcPalSockaddr));
        scope_entry.current_broker.ip.type = kEtcPalIpTypeInvalid;
      }

      scopes_.Set(scope_entry);
    }
  }

  return result;
}

etcpal_error_t ControllerDefaultResponder::ProcessGetSearchDomain(RdmPdSearchDomain& search_domain,
                                                                  rdmresp_response_type_t& response_type,
                                                                  rdmpd_nack_reason_t& nack_reason)
{
  etcpal::ReadGuard prop_read(prop_lock_);

  rdmnet_safe_strncpy(search_domain.string, search_domain_.c_str(), RDMPD_MAX_SEARCH_DOMAIN_STR_LEN);
  response_type = kRdmRespRtAck;

  return kEtcPalErrOk;
}

etcpal_error_t ControllerDefaultResponder::ProcessSetSearchDomain(const RdmPdSearchDomain& search_domain,
                                                                  rdmresp_response_type_t& response_type,
                                                                  rdmpd_nack_reason_t& nack_reason)
{
  etcpal_error_t result = kEtcPalErrOk;
  bool change_made = false;
  std::string search_domain_string(search_domain.string, RDMPD_MAX_SEARCH_DOMAIN_STR_LEN);

  response_type = kRdmRespRtAck;

  // Determine if a change has been made
  {
    etcpal::ReadGuard prop_read(prop_lock_);
    change_made = (search_domain_.compare(search_domain_string) != 0);
  }

  if (change_made && client_)
  {
    // Tell the client to apply new search domain - response determines support/success or error.
    result = client_->ApplySearchDomain(search_domain_string);

    if ((result == kEtcPalErrNotImpl) || (result == kEtcPalErrPerm))
    {
      // Set not allowed or supported - send back a NACK, not an etcpal_error_t.
      response_type = kRdmRespRtNackReason;
      nack_reason = kRdmPdNrUnsupportedCommandClass;
      result = kEtcPalErrOk;
    }
  }

  if ((response_type == kRdmRespRtAck) && (result == kEtcPalErrOk) && change_made)
  {
    // Change has been applied - update responder state.
    etcpal::WriteGuard prop_write(prop_lock_);
    search_domain_ = search_domain_string;
  }

  return result;
}

etcpal_error_t ControllerDefaultResponder::ProcessGetTcpCommsStatus(size_t overflow_index, RdmPdTcpCommsEntry& entry,
                                                                    rdmresp_response_type_t& response_type,
                                                                    rdmpd_nack_reason_t& nack_reason)
{
  etcpal::ReadGuard prop_read(prop_lock_);

  auto iter = scopes_.Begin();

  if ((iter != scopes_.End()) && (overflow_index <= scopes_.Size()))
  {
    std::advance(iter, overflow_index - 1);

    entry.broker_addr = iter->second.current_broker;
    rdmnet_safe_strncpy(entry.scope_string.string, iter->second.scope_string.c_str(), RDMPD_MAX_SCOPE_STR_LEN);
    entry.unhealthy_tcp_events = iter->second.unhealthy_tcp_events;

    response_type = kRdmRespRtAck;
  }
  else
  {
    response_type = kRdmRespRtNackReason;
    nack_reason = kRdmPdNrDataOutOfRange;
  }
  return kEtcPalErrOk;
}

etcpal_error_t ControllerDefaultResponder::ProcessSetTcpCommsStatus(const RdmPdScopeString& scope,
                                                                    rdmresp_response_type_t& response_type,
                                                                    rdmpd_nack_reason_t& nack_reason)
{
  etcpal_error_t result = kEtcPalErrOk;
  bool change_made = false;

  std::string scope_string = std::string(scope.string, RDMPD_MAX_SCOPE_STR_LEN);
  ScopeEntry scope_entry;

  response_type = kRdmRespRtAck;

  // Check for invalid scope string
  if (scope_string.length() == 0)
  {
    response_type = kRdmRespRtNackReason;
    nack_reason = kRdmPdNrDataOutOfRange;
  }

  if (response_type == kRdmRespRtAck)
  {
    etcpal::ReadGuard prop_read(prop_lock_);

    // Determine if a change has been made or if scope is not found
    if (scopes_.Find(scope_string, scope_entry))
    {
      change_made = (scope_entry.unhealthy_tcp_events != 0);
    }
    else
    {
      response_type = kRdmRespRtNackReason;
      nack_reason = kRdmPdNrUnknownScope;
    }
  }

  if ((response_type == kRdmRespRtAck) && change_made && client_)
  {
    // Tell the client to reset the event counter - response determines support/success or error.
    result = client_->ResetUnhealthyTcpEvents(scope_string);

    if ((result == kEtcPalErrNotImpl) || (result == kEtcPalErrPerm))
    {
      // Set not allowed or supported - send back a NACK, not an etcpal_error_t.
      response_type = kRdmRespRtNackReason;
      nack_reason = kRdmPdNrUnsupportedCommandClass;
      result = kEtcPalErrOk;
    }
  }

  if ((response_type == kRdmRespRtAck) && (result == kEtcPalErrOk) && change_made)
  {
    // Change has been applied - update responder state.
    etcpal::WriteGuard prop_write(prop_lock_);
    scope_entry.unhealthy_tcp_events = 0;
    scopes_.Set(scope_entry);
  }

  return result;
}

bool ControllerDefaultResponder::Get(uint16_t pid, const uint8_t* param_data, uint8_t param_data_len,
                                     std::vector<RdmParamData>& resp_data_list, uint16_t& nack_reason)
{
  switch (pid)
  {
    case E120_IDENTIFY_DEVICE:
      return GetIdentifyDevice(param_data, param_data_len, resp_data_list, nack_reason);
    case E120_DEVICE_LABEL:
      return GetDeviceLabel(param_data, param_data_len, resp_data_list, nack_reason);
    case E133_COMPONENT_SCOPE:
      return GetComponentScope(param_data, param_data_len, resp_data_list, nack_reason);
    case E133_SEARCH_DOMAIN:
      return GetSearchDomain(param_data, param_data_len, resp_data_list, nack_reason);
    case E133_TCP_COMMS_STATUS:
      return GetTCPCommsStatus(param_data, param_data_len, resp_data_list, nack_reason);
    case E120_SUPPORTED_PARAMETERS:
      return GetSupportedParameters(param_data, param_data_len, resp_data_list, nack_reason);
    case E120_DEVICE_INFO:
      return GetDeviceInfo(param_data, param_data_len, resp_data_list, nack_reason);
    case E120_MANUFACTURER_LABEL:
      return GetManufacturerLabel(param_data, param_data_len, resp_data_list, nack_reason);
    case E120_DEVICE_MODEL_DESCRIPTION:
      return GetDeviceModelDescription(param_data, param_data_len, resp_data_list, nack_reason);
    case E120_SOFTWARE_VERSION_LABEL:
      return GetSoftwareVersionLabel(param_data, param_data_len, resp_data_list, nack_reason);
    default:
      nack_reason = E120_NR_UNKNOWN_PID;
      return false;
  }
}

bool ControllerDefaultResponder::GetIdentifyDevice(const uint8_t* /*param_data*/, uint8_t /*param_data_len*/,
                                                   std::vector<RdmParamData>& resp_data_list,
                                                   uint16_t& /*nack_reason*/) const
{
  RdmParamData resp_data;
  resp_data.data[0] = identifying_ ? 1 : 0;
  resp_data.datalen = 1;
  resp_data_list.push_back(resp_data);
  return true;
}

bool ControllerDefaultResponder::GetDeviceLabel(const uint8_t* /*param_data*/, uint8_t /*param_data_len*/,
                                                std::vector<RdmParamData>& resp_data_list,
                                                uint16_t& /*nack_reason*/) const
{
  etcpal::ReadGuard prop_read(prop_lock_);

  size_t label_len = std::min(device_label_.length(), kRdmDeviceLabelMaxLength);
  RdmParamData resp_data;
  memcpy(resp_data.data, device_label_.c_str(), label_len);
  resp_data.datalen = static_cast<uint8_t>(label_len);
  resp_data_list.push_back(resp_data);
  return true;
}

bool ControllerDefaultResponder::GetComponentScope(const uint8_t* param_data, uint8_t param_data_len,
                                                   std::vector<RdmParamData>& resp_data_list,
                                                   uint16_t& nack_reason) const
{
  if (param_data_len >= 2)
  {
    return GetComponentScope(etcpal_upack_16b(param_data), resp_data_list, nack_reason);
  }
  else
  {
    nack_reason = E120_NR_FORMAT_ERROR;
    return false;
  }
}

bool ControllerDefaultResponder::GetComponentScope(uint16_t slot, std::vector<RdmParamData>& resp_data_list,
                                                   uint16_t& nack_reason) const
{
  if (slot != 0)
  {
    etcpal::ReadGuard prop_read(prop_lock_);
    ScopeEntry entry;

    if (scopes_.Find(slot, entry))
    {
      RdmParamData resp_data;

      // Build the parameter data of the COMPONENT_SCOPE response.

      // Scope slot
      uint8_t* cur_ptr = resp_data.data;
      etcpal_pack_16b(cur_ptr, slot);
      cur_ptr += 2;

      // Scope string
      const std::string& scope_str = entry.scope_string;
      strncpy((char*)cur_ptr, scope_str.c_str(), E133_SCOPE_STRING_PADDED_LENGTH);
      cur_ptr[E133_SCOPE_STRING_PADDED_LENGTH - 1] = '\0';
      cur_ptr += E133_SCOPE_STRING_PADDED_LENGTH;

      // Static configuration
      if (entry.static_broker.valid)
      {
        const EtcPalSockaddr& saddr = entry.static_broker.addr;
        if (ETCPAL_IP_IS_V4(&saddr.ip))
        {
<<<<<<< HEAD
          *cur_ptr++ = E133_STATIC_CONFIG_IPV4;
          etcpal_pack_32b(cur_ptr, ETCPAL_IP_V4_ADDRESS(&saddr.ip));
          cur_ptr += 4;
          // Skip the IPv6 field
          cur_ptr += 16;
          etcpal_pack_16b(cur_ptr, saddr.port);
          cur_ptr += 2;
=======
          const auto& saddr = scopeIter->second.static_broker.addr;
          if (saddr.ip().IsV4())
          {
            *cur_ptr++ = E133_STATIC_CONFIG_IPV4;
            etcpal_pack_32b(cur_ptr, saddr.ip().v4_data());
            cur_ptr += 4;
            // Skip the IPv6 field
            cur_ptr += 16;
            etcpal_pack_16b(cur_ptr, saddr.port());
            cur_ptr += 2;
          }
          else if (saddr.ip().IsV6())
          {
            *cur_ptr++ = E133_STATIC_CONFIG_IPV6;
            // Skip the IPv4 field
            cur_ptr += 4;
            memcpy(cur_ptr, saddr.ip().v6_data(), ETCPAL_IPV6_BYTES);
            cur_ptr += ETCPAL_IPV6_BYTES;
            etcpal_pack_16b(cur_ptr, saddr.port());
            cur_ptr += 2;
          }
>>>>>>> 121723e0
        }
        else if (ETCPAL_IP_IS_V6(&saddr.ip))
        {
          *cur_ptr++ = E133_STATIC_CONFIG_IPV6;
          // Skip the IPv4 field
          cur_ptr += 4;
          memcpy(cur_ptr, ETCPAL_IP_V6_ADDRESS(&saddr.ip), ETCPAL_IPV6_BYTES);
          cur_ptr += ETCPAL_IPV6_BYTES;
          etcpal_pack_16b(cur_ptr, saddr.port);
          cur_ptr += 2;
        }
      }
      else
      {
        *cur_ptr++ = E133_NO_STATIC_CONFIG;
        // Skip the IPv4, IPv6 and port fields
        cur_ptr += 4 + 16 + 2;
      }
      resp_data.datalen = static_cast<uint8_t>(cur_ptr - resp_data.data);
      resp_data_list.push_back(resp_data);
      return true;
    }
    else
    {
      nack_reason = E120_NR_DATA_OUT_OF_RANGE;
    }
  }
  else
  {
    nack_reason = E120_NR_DATA_OUT_OF_RANGE;
  }
  return false;
}

bool ControllerDefaultResponder::GetSearchDomain(const uint8_t* /*param_data*/, uint8_t /*param_data_len*/,
                                                 std::vector<RdmParamData>& resp_data_list,
                                                 uint16_t& /*nack_reason*/) const
{
  etcpal::ReadGuard prop_read(prop_lock_);

  RdmParamData resp_data;
  strncpy((char*)resp_data.data, search_domain_.c_str(), E133_DOMAIN_STRING_PADDED_LENGTH);
  resp_data.datalen = static_cast<uint8_t>(search_domain_.length());
  resp_data_list.push_back(resp_data);
  return true;
}

bool ControllerDefaultResponder::GetTCPCommsStatus(const uint8_t* /*param_data*/, uint8_t /*param_data_len*/,
                                                   std::vector<RdmParamData>& resp_data_list,
                                                   uint16_t& /*nack_reason*/) const
{
  // etcpal::ReadGuard prop_read(prop_lock_);

  // for (const auto& scope_pair : scopes_)
  //{
  //  RdmParamData resp_data;
  //  uint8_t* cur_ptr = resp_data.data;

  //  const std::string& scope_str = scope_pair.first;
  //  memset(cur_ptr, 0, E133_SCOPE_STRING_PADDED_LENGTH);
  //  memcpy(cur_ptr, scope_str.data(), std::min<size_t>(scope_str.length(), E133_SCOPE_STRING_PADDED_LENGTH));
  //  cur_ptr += E133_SCOPE_STRING_PADDED_LENGTH;

<<<<<<< HEAD
  //  const ControllerScopeData& scope_data = scope_pair.second;
  //  if (!scope_data.connected)
  //  {
  //    etcpal_pack_32b(cur_ptr, 0);
  //    cur_ptr += 4;
  //    memset(cur_ptr, 0, ETCPAL_IPV6_BYTES);
  //    cur_ptr += ETCPAL_IPV6_BYTES;
  //    etcpal_pack_16b(cur_ptr, 0);
  //    cur_ptr += 2;
  //  }
  //  else
  //  {
  //    if (ETCPAL_IP_IS_V4(&scope_data.current_broker.ip))
  //    {
  //      etcpal_pack_32b(cur_ptr, ETCPAL_IP_V4_ADDRESS(&scope_data.current_broker.ip));
  //      cur_ptr += 4;
  //      memset(cur_ptr, 0, ETCPAL_IPV6_BYTES);
  //      cur_ptr += ETCPAL_IPV6_BYTES;
  //    }
  //    else  // IPv6
  //    {
  //      etcpal_pack_32b(cur_ptr, 0);
  //      cur_ptr += 4;
  //      memcpy(cur_ptr, ETCPAL_IP_V6_ADDRESS(&scope_data.current_broker.ip), ETCPAL_IPV6_BYTES);
  //      cur_ptr += ETCPAL_IPV6_BYTES;
  //    }
  //    etcpal_pack_16b(cur_ptr, scope_data.current_broker.port);
  //    cur_ptr += 2;
  //  }
  //  etcpal_pack_16b(cur_ptr, scope_data.unhealthy_tcp_events);
  //  cur_ptr += 2;
  //  resp_data.datalen = (uint8_t)(cur_ptr - resp_data.data);
  //  resp_data_list.push_back(resp_data);
  //}
  // return true;
  return false;  // This function is on its way out
=======
    const ControllerScopeData& scope_data = scope_pair.second;
    if (!scope_data.connected)
    {
      etcpal_pack_32b(cur_ptr, 0);
      cur_ptr += 4;
      memset(cur_ptr, 0, ETCPAL_IPV6_BYTES);
      cur_ptr += ETCPAL_IPV6_BYTES;
      etcpal_pack_16b(cur_ptr, 0);
      cur_ptr += 2;
    }
    else
    {
      if (scope_data.current_broker.ip().IsV4())
      {
        etcpal_pack_32b(cur_ptr, scope_data.current_broker.ip().v4_data());
        cur_ptr += 4;
        memset(cur_ptr, 0, ETCPAL_IPV6_BYTES);
        cur_ptr += ETCPAL_IPV6_BYTES;
      }
      else  // IPv6
      {
        etcpal_pack_32b(cur_ptr, 0);
        cur_ptr += 4;
        memcpy(cur_ptr, scope_data.current_broker.ip().v6_data(), ETCPAL_IPV6_BYTES);
        cur_ptr += ETCPAL_IPV6_BYTES;
      }
      etcpal_pack_16b(cur_ptr, scope_data.current_broker.port());
      cur_ptr += 2;
    }
    etcpal_pack_16b(cur_ptr, scope_data.unhealthy_tcp_events);
    cur_ptr += 2;
    resp_data.datalen = (uint8_t)(cur_ptr - resp_data.data);
    resp_data_list.push_back(resp_data);
  }
  return true;
>>>>>>> 121723e0
}

bool ControllerDefaultResponder::GetSupportedParameters(const uint8_t* /*param_data*/, uint8_t /*param_data_len*/,
                                                        std::vector<RdmParamData>& resp_data_list,
                                                        uint16_t& /*nack_reason*/) const
{
  RdmParamData resp_data;
  uint8_t* cur_ptr = resp_data.data;

  for (uint16_t param : supported_parameters_)
  {
    etcpal_pack_16b(cur_ptr, param);
    cur_ptr += 2;
    if ((cur_ptr - resp_data.data) >= RDM_MAX_PDL - 1)
    {
      resp_data.datalen = (uint8_t)(cur_ptr - resp_data.data);
      resp_data_list.push_back(resp_data);
      cur_ptr = resp_data.data;
    }
  }
  resp_data.datalen = (uint8_t)(cur_ptr - resp_data.data);
  resp_data_list.push_back(resp_data);
  return true;
}

bool ControllerDefaultResponder::GetDeviceInfo(const uint8_t* /*param_data*/, uint8_t /*param_data_len*/,
                                               std::vector<RdmParamData>& resp_data_list,
                                               uint16_t& /*nack_reason*/) const
{
  RdmParamData resp_data;
  memcpy(resp_data.data, device_info_.data(), device_info_.size());
  resp_data.datalen = static_cast<uint8_t>(device_info_.size());
  resp_data_list.push_back(resp_data);
  return true;
}

bool ControllerDefaultResponder::GetManufacturerLabel(const uint8_t* /*param_data*/, uint8_t /*param_data_len*/,
                                                      std::vector<RdmParamData>& resp_data_list,
                                                      uint16_t& /*nack_reason*/) const
{
  RdmParamData resp_data;
  strcpy((char*)resp_data.data, manufacturer_label_.c_str());
  resp_data.datalen = static_cast<uint8_t>(manufacturer_label_.length());
  resp_data_list.push_back(resp_data);
  return true;
}

bool ControllerDefaultResponder::GetDeviceModelDescription(const uint8_t* /*param_data*/, uint8_t /*param_data_len*/,
                                                           std::vector<RdmParamData>& resp_data_list,
                                                           uint16_t& /*nack_reason*/) const
{
  RdmParamData resp_data;
  strcpy((char*)resp_data.data, device_model_description_.c_str());
  resp_data.datalen = static_cast<uint8_t>(device_model_description_.length());
  resp_data_list.push_back(resp_data);
  return true;
}

bool ControllerDefaultResponder::GetSoftwareVersionLabel(const uint8_t* /*param_data*/, uint8_t /*param_data_len*/,
                                                         std::vector<RdmParamData>& resp_data_list,
                                                         uint16_t& /*nack_reason*/) const
{
  RdmParamData resp_data;
  strcpy((char*)resp_data.data, software_version_label_.c_str());
  resp_data.datalen = static_cast<uint8_t>(software_version_label_.length());
  resp_data_list.push_back(resp_data);
  return true;
}

void ControllerDefaultResponder::UpdateSearchDomain(const std::string& new_search_domain)
{
  etcpal::WriteGuard prop_write(prop_lock_);
  search_domain_ = new_search_domain;
}

void ControllerDefaultResponder::AddScope(const std::string& new_scope, StaticBrokerConfig static_broker)
{
  etcpal::WriteGuard prop_write(prop_lock_);

  ScopeEntry entry;
  entry.static_broker = static_broker;
  entry.scope_string = new_scope;
  scopes_.Set(entry);
}

void ControllerDefaultResponder::RemoveScope(const std::string& scope_to_remove)
{
  etcpal::WriteGuard prop_write(prop_lock_);
  scopes_.Remove(scope_to_remove);
}

void ControllerDefaultResponder::UpdateScopeConnectionStatus(const std::string& scope, bool connected,
<<<<<<< HEAD
                                                             const EtcPalSockaddr& broker_addr,
                                                             const RdmUid& controller_uid)
=======
                                                             const etcpal::SockAddr& broker_addr)
>>>>>>> 121723e0
{
  etcpal::WriteGuard prop_write(prop_lock_);
  ScopeEntry entry;
  if (scopes_.Find(scope, entry))
  {
    entry.connected = connected;
    if (connected)
    {
      entry.current_broker = broker_addr;
      entry.my_uid = controller_uid;
    }

    scopes_.Set(entry);
  }
}

void ControllerDefaultResponder::IncrementTcpUnhealthyCounter(const std::string& scope)
{
  etcpal::WriteGuard prop_write(prop_lock_);
  ScopeEntry entry;
  if (scopes_.Find(scope, entry))
  {
    ++entry.unhealthy_tcp_events;
    scopes_.Set(entry);
  }
}

void ControllerDefaultResponder::ResetTcpUnhealthyCounter(const std::string& scope)
{
  etcpal::WriteGuard prop_write(prop_lock_);
  ScopeEntry entry;
  if (scopes_.Find(scope, entry))
  {
    entry.unhealthy_tcp_events = 0;
    scopes_.Set(entry);
  }
}

bool ControllerDefaultResponder::ScopeMap::Find(const std::string& scope, ScopeEntry& entry) const
{
  auto iter = string_map_.find(scope);
  if (iter != string_map_.end())
  {
    entry = iter->second;
    return true;
  }
  return false;
}

bool ControllerDefaultResponder::ScopeMap::Find(uint16_t slot, ScopeEntry& entry) const
{
  auto iter = slot_map_.find(slot);
  if (iter != slot_map_.end())
  {
    entry = iter->second;
    return true;
  }
  return false;
}

bool ControllerDefaultResponder::ScopeMap::Remove(const std::string& scope)
{
  auto string_map_iter = string_map_.find(scope);
  if (string_map_iter != string_map_.end())
  {
    uint16_t slot = string_map_iter->second.get().scope_slot;
    auto slot_map_iter = slot_map_.find(slot);
    if (slot_map_iter != slot_map_.end())
    {
      string_map_.erase(string_map_iter);
      slot_map_.erase(slot_map_iter);
      return true;
    }
  }
  return false;
}

bool ControllerDefaultResponder::ScopeMap::Remove(uint16_t slot)
{
  auto slot_map_iter = slot_map_.find(slot);
  if (slot_map_iter != slot_map_.end())
  {
    std::string scope = slot_map_iter->second.scope_string;
    auto string_map_iter = string_map_.find(scope);
    if (string_map_iter != string_map_.end())
    {
      string_map_.erase(string_map_iter);
      slot_map_.erase(slot_map_iter);
      return true;
    }
  }
  return false;
}

void ControllerDefaultResponder::ScopeMap::Set(const ScopeEntry& entry)
{
  auto existing_entry = slot_map_.find(entry.scope_slot);
  if (existing_entry != slot_map_.end())
  {
    if (existing_entry->second.scope_string != entry.scope_string)
    {
      // This string_map_ reference is no longer accurate.
      string_map_.erase(string_map_.find(existing_entry->second.scope_string));
    }
  }

  slot_map_[entry.scope_slot] = entry;

  // Point reference to slot_map_ entry.
  auto string_map_iter = string_map_.find(entry.scope_string);
  if (string_map_iter == string_map_.end())
  {
    string_map_.insert(
        std::make_pair(entry.scope_string, std::reference_wrapper<ScopeEntry>(slot_map_[entry.scope_slot])));
  }
  else
  {
    string_map_iter->second = std::reference_wrapper<ScopeEntry>(slot_map_[entry.scope_slot]);
  }
}

std::map<uint16_t, ControllerDefaultResponder::ScopeEntry>::const_iterator ControllerDefaultResponder::ScopeMap::Begin()
    const
{
  return slot_map_.begin();
}

std::map<uint16_t, ControllerDefaultResponder::ScopeEntry>::const_iterator ControllerDefaultResponder::ScopeMap::End()
    const
{
  return slot_map_.end();
}

size_t ControllerDefaultResponder::ScopeMap::Size() const
{
  return slot_map_.size();
}<|MERGE_RESOLUTION|>--- conflicted
+++ resolved
@@ -1000,15 +1000,6 @@
         const EtcPalSockaddr& saddr = entry.static_broker.addr;
         if (ETCPAL_IP_IS_V4(&saddr.ip))
         {
-<<<<<<< HEAD
-          *cur_ptr++ = E133_STATIC_CONFIG_IPV4;
-          etcpal_pack_32b(cur_ptr, ETCPAL_IP_V4_ADDRESS(&saddr.ip));
-          cur_ptr += 4;
-          // Skip the IPv6 field
-          cur_ptr += 16;
-          etcpal_pack_16b(cur_ptr, saddr.port);
-          cur_ptr += 2;
-=======
           const auto& saddr = scopeIter->second.static_broker.addr;
           if (saddr.ip().IsV4())
           {
@@ -1030,7 +1021,6 @@
             etcpal_pack_16b(cur_ptr, saddr.port());
             cur_ptr += 2;
           }
->>>>>>> 121723e0
         }
         else if (ETCPAL_IP_IS_V6(&saddr.ip))
         {
@@ -1094,7 +1084,6 @@
   //  memcpy(cur_ptr, scope_str.data(), std::min<size_t>(scope_str.length(), E133_SCOPE_STRING_PADDED_LENGTH));
   //  cur_ptr += E133_SCOPE_STRING_PADDED_LENGTH;
 
-<<<<<<< HEAD
   //  const ControllerScopeData& scope_data = scope_pair.second;
   //  if (!scope_data.connected)
   //  {
@@ -1107,9 +1096,9 @@
   //  }
   //  else
   //  {
-  //    if (ETCPAL_IP_IS_V4(&scope_data.current_broker.ip))
+  //    if (scope_data.current_broker.ip().IsV4())
   //    {
-  //      etcpal_pack_32b(cur_ptr, ETCPAL_IP_V4_ADDRESS(&scope_data.current_broker.ip));
+  //      etcpal_pack_32b(cur_ptr, scope_data.current_broker.ip().v4_data());
   //      cur_ptr += 4;
   //      memset(cur_ptr, 0, ETCPAL_IPV6_BYTES);
   //      cur_ptr += ETCPAL_IPV6_BYTES;
@@ -1118,10 +1107,10 @@
   //    {
   //      etcpal_pack_32b(cur_ptr, 0);
   //      cur_ptr += 4;
-  //      memcpy(cur_ptr, ETCPAL_IP_V6_ADDRESS(&scope_data.current_broker.ip), ETCPAL_IPV6_BYTES);
+  //      memcpy(cur_ptr, scope_data.current_broker.ip().v6_data(), ETCPAL_IPV6_BYTES);
   //      cur_ptr += ETCPAL_IPV6_BYTES;
   //    }
-  //    etcpal_pack_16b(cur_ptr, scope_data.current_broker.port);
+  //    etcpal_pack_16b(cur_ptr, scope_data.current_broker.port());
   //    cur_ptr += 2;
   //  }
   //  etcpal_pack_16b(cur_ptr, scope_data.unhealthy_tcp_events);
@@ -1129,45 +1118,7 @@
   //  resp_data.datalen = (uint8_t)(cur_ptr - resp_data.data);
   //  resp_data_list.push_back(resp_data);
   //}
-  // return true;
-  return false;  // This function is on its way out
-=======
-    const ControllerScopeData& scope_data = scope_pair.second;
-    if (!scope_data.connected)
-    {
-      etcpal_pack_32b(cur_ptr, 0);
-      cur_ptr += 4;
-      memset(cur_ptr, 0, ETCPAL_IPV6_BYTES);
-      cur_ptr += ETCPAL_IPV6_BYTES;
-      etcpal_pack_16b(cur_ptr, 0);
-      cur_ptr += 2;
-    }
-    else
-    {
-      if (scope_data.current_broker.ip().IsV4())
-      {
-        etcpal_pack_32b(cur_ptr, scope_data.current_broker.ip().v4_data());
-        cur_ptr += 4;
-        memset(cur_ptr, 0, ETCPAL_IPV6_BYTES);
-        cur_ptr += ETCPAL_IPV6_BYTES;
-      }
-      else  // IPv6
-      {
-        etcpal_pack_32b(cur_ptr, 0);
-        cur_ptr += 4;
-        memcpy(cur_ptr, scope_data.current_broker.ip().v6_data(), ETCPAL_IPV6_BYTES);
-        cur_ptr += ETCPAL_IPV6_BYTES;
-      }
-      etcpal_pack_16b(cur_ptr, scope_data.current_broker.port());
-      cur_ptr += 2;
-    }
-    etcpal_pack_16b(cur_ptr, scope_data.unhealthy_tcp_events);
-    cur_ptr += 2;
-    resp_data.datalen = (uint8_t)(cur_ptr - resp_data.data);
-    resp_data_list.push_back(resp_data);
-  }
   return true;
->>>>>>> 121723e0
 }
 
 bool ControllerDefaultResponder::GetSupportedParameters(const uint8_t* /*param_data*/, uint8_t /*param_data_len*/,
@@ -1260,12 +1211,8 @@
 }
 
 void ControllerDefaultResponder::UpdateScopeConnectionStatus(const std::string& scope, bool connected,
-<<<<<<< HEAD
-                                                             const EtcPalSockaddr& broker_addr,
-                                                             const RdmUid& controller_uid)
-=======
-                                                             const etcpal::SockAddr& broker_addr)
->>>>>>> 121723e0
+                                                             const etcpal::SockAddr& broker_addr,
+                                                             const RdmUid& controller_uid))
 {
   etcpal::WriteGuard prop_write(prop_lock_);
   ScopeEntry entry;
